--- conflicted
+++ resolved
@@ -47,1599 +47,848 @@
 			"versionExact": "v1.0.0"
 		},
 		{
-<<<<<<< HEAD
-			"checksumSHA1": "ny8BQ9pDIEM2bHsPcMBVukWDACo=",
-			"path": "github.com/aws/aws-sdk-go/aws",
-			"revision": "8e2c30c1f0ce88ba42eff973f07ee5ebe521f1ee",
-			"revisionTime": "2018-12-05T22:25:26Z",
-			"version": "v1.16.0",
-			"versionExact": "v1.16.0"
-=======
 			"checksumSHA1": "rGGUim0zI0KXJaOYeC5/BnBTwo8=",
 			"path": "github.com/aws/aws-sdk-go/aws",
 			"revision": "130ebb7dc1d6b5a940198b47642fc8b20936a65d",
 			"revisionTime": "2018-12-06T20:26:46Z",
 			"version": "v1.16.1",
 			"versionExact": "v1.16.1"
->>>>>>> 9a006ea2
 		},
 		{
 			"checksumSHA1": "DtuTqKH29YnLjrIJkRYX0HQtXY0=",
 			"path": "github.com/aws/aws-sdk-go/aws/arn",
-<<<<<<< HEAD
-			"revision": "8e2c30c1f0ce88ba42eff973f07ee5ebe521f1ee",
-			"revisionTime": "2018-12-05T22:25:26Z",
-			"version": "v1.16.0",
-			"versionExact": "v1.16.0"
-=======
-			"revision": "130ebb7dc1d6b5a940198b47642fc8b20936a65d",
-			"revisionTime": "2018-12-06T20:26:46Z",
-			"version": "v1.16.1",
-			"versionExact": "v1.16.1"
->>>>>>> 9a006ea2
+			"revision": "130ebb7dc1d6b5a940198b47642fc8b20936a65d",
+			"revisionTime": "2018-12-06T20:26:46Z",
+			"version": "v1.16.1",
+			"versionExact": "v1.16.1"
 		},
 		{
 			"checksumSHA1": "Y9W+4GimK4Fuxq+vyIskVYFRnX4=",
 			"path": "github.com/aws/aws-sdk-go/aws/awserr",
-<<<<<<< HEAD
-			"revision": "8e2c30c1f0ce88ba42eff973f07ee5ebe521f1ee",
-			"revisionTime": "2018-12-05T22:25:26Z",
-			"version": "v1.16.0",
-			"versionExact": "v1.16.0"
-=======
-			"revision": "130ebb7dc1d6b5a940198b47642fc8b20936a65d",
-			"revisionTime": "2018-12-06T20:26:46Z",
-			"version": "v1.16.1",
-			"versionExact": "v1.16.1"
->>>>>>> 9a006ea2
+			"revision": "130ebb7dc1d6b5a940198b47642fc8b20936a65d",
+			"revisionTime": "2018-12-06T20:26:46Z",
+			"version": "v1.16.1",
+			"versionExact": "v1.16.1"
 		},
 		{
 			"checksumSHA1": "PEDqMAEPxlh9Y8/dIbHlE6A7LEA=",
 			"path": "github.com/aws/aws-sdk-go/aws/awsutil",
-<<<<<<< HEAD
-			"revision": "8e2c30c1f0ce88ba42eff973f07ee5ebe521f1ee",
-			"revisionTime": "2018-12-05T22:25:26Z",
-			"version": "v1.16.0",
-			"versionExact": "v1.16.0"
-=======
-			"revision": "130ebb7dc1d6b5a940198b47642fc8b20936a65d",
-			"revisionTime": "2018-12-06T20:26:46Z",
-			"version": "v1.16.1",
-			"versionExact": "v1.16.1"
->>>>>>> 9a006ea2
+			"revision": "130ebb7dc1d6b5a940198b47642fc8b20936a65d",
+			"revisionTime": "2018-12-06T20:26:46Z",
+			"version": "v1.16.1",
+			"versionExact": "v1.16.1"
 		},
 		{
 			"checksumSHA1": "EwL79Cq6euk+EV/t/n2E+jzPNmU=",
 			"path": "github.com/aws/aws-sdk-go/aws/client",
-<<<<<<< HEAD
-			"revision": "8e2c30c1f0ce88ba42eff973f07ee5ebe521f1ee",
-			"revisionTime": "2018-12-05T22:25:26Z",
-			"version": "v1.16.0",
-			"versionExact": "v1.16.0"
-=======
-			"revision": "130ebb7dc1d6b5a940198b47642fc8b20936a65d",
-			"revisionTime": "2018-12-06T20:26:46Z",
-			"version": "v1.16.1",
-			"versionExact": "v1.16.1"
->>>>>>> 9a006ea2
+			"revision": "130ebb7dc1d6b5a940198b47642fc8b20936a65d",
+			"revisionTime": "2018-12-06T20:26:46Z",
+			"version": "v1.16.1",
+			"versionExact": "v1.16.1"
 		},
 		{
 			"checksumSHA1": "uEJU4I6dTKaraQKvrljlYKUZwoc=",
 			"path": "github.com/aws/aws-sdk-go/aws/client/metadata",
-<<<<<<< HEAD
-			"revision": "8e2c30c1f0ce88ba42eff973f07ee5ebe521f1ee",
-			"revisionTime": "2018-12-05T22:25:26Z",
-			"version": "v1.16.0",
-			"versionExact": "v1.16.0"
-=======
-			"revision": "130ebb7dc1d6b5a940198b47642fc8b20936a65d",
-			"revisionTime": "2018-12-06T20:26:46Z",
-			"version": "v1.16.1",
-			"versionExact": "v1.16.1"
->>>>>>> 9a006ea2
+			"revision": "130ebb7dc1d6b5a940198b47642fc8b20936a65d",
+			"revisionTime": "2018-12-06T20:26:46Z",
+			"version": "v1.16.1",
+			"versionExact": "v1.16.1"
 		},
 		{
 			"checksumSHA1": "vVSUnICaD9IaBQisCfw0n8zLwig=",
 			"path": "github.com/aws/aws-sdk-go/aws/corehandlers",
-<<<<<<< HEAD
-			"revision": "8e2c30c1f0ce88ba42eff973f07ee5ebe521f1ee",
-			"revisionTime": "2018-12-05T22:25:26Z",
-			"version": "v1.16.0",
-			"versionExact": "v1.16.0"
-=======
-			"revision": "130ebb7dc1d6b5a940198b47642fc8b20936a65d",
-			"revisionTime": "2018-12-06T20:26:46Z",
-			"version": "v1.16.1",
-			"versionExact": "v1.16.1"
->>>>>>> 9a006ea2
+			"revision": "130ebb7dc1d6b5a940198b47642fc8b20936a65d",
+			"revisionTime": "2018-12-06T20:26:46Z",
+			"version": "v1.16.1",
+			"versionExact": "v1.16.1"
 		},
 		{
 			"checksumSHA1": "21pBkDFjY5sDY1rAW+f8dDPcWhk=",
 			"path": "github.com/aws/aws-sdk-go/aws/credentials",
-<<<<<<< HEAD
-			"revision": "8e2c30c1f0ce88ba42eff973f07ee5ebe521f1ee",
-			"revisionTime": "2018-12-05T22:25:26Z",
-			"version": "v1.16.0",
-			"versionExact": "v1.16.0"
-=======
-			"revision": "130ebb7dc1d6b5a940198b47642fc8b20936a65d",
-			"revisionTime": "2018-12-06T20:26:46Z",
-			"version": "v1.16.1",
-			"versionExact": "v1.16.1"
->>>>>>> 9a006ea2
+			"revision": "130ebb7dc1d6b5a940198b47642fc8b20936a65d",
+			"revisionTime": "2018-12-06T20:26:46Z",
+			"version": "v1.16.1",
+			"versionExact": "v1.16.1"
 		},
 		{
 			"checksumSHA1": "JTilCBYWVAfhbKSnrxCNhE8IFns=",
 			"path": "github.com/aws/aws-sdk-go/aws/credentials/ec2rolecreds",
-<<<<<<< HEAD
-			"revision": "8e2c30c1f0ce88ba42eff973f07ee5ebe521f1ee",
-			"revisionTime": "2018-12-05T22:25:26Z",
-			"version": "v1.16.0",
-			"versionExact": "v1.16.0"
-=======
-			"revision": "130ebb7dc1d6b5a940198b47642fc8b20936a65d",
-			"revisionTime": "2018-12-06T20:26:46Z",
-			"version": "v1.16.1",
-			"versionExact": "v1.16.1"
->>>>>>> 9a006ea2
+			"revision": "130ebb7dc1d6b5a940198b47642fc8b20936a65d",
+			"revisionTime": "2018-12-06T20:26:46Z",
+			"version": "v1.16.1",
+			"versionExact": "v1.16.1"
 		},
 		{
 			"checksumSHA1": "1pENtl2K9hG7qoB7R6J7dAHa82g=",
 			"path": "github.com/aws/aws-sdk-go/aws/credentials/endpointcreds",
-<<<<<<< HEAD
-			"revision": "8e2c30c1f0ce88ba42eff973f07ee5ebe521f1ee",
-			"revisionTime": "2018-12-05T22:25:26Z",
-			"version": "v1.16.0",
-			"versionExact": "v1.16.0"
-=======
-			"revision": "130ebb7dc1d6b5a940198b47642fc8b20936a65d",
-			"revisionTime": "2018-12-06T20:26:46Z",
-			"version": "v1.16.1",
-			"versionExact": "v1.16.1"
->>>>>>> 9a006ea2
+			"revision": "130ebb7dc1d6b5a940198b47642fc8b20936a65d",
+			"revisionTime": "2018-12-06T20:26:46Z",
+			"version": "v1.16.1",
+			"versionExact": "v1.16.1"
 		},
 		{
 			"checksumSHA1": "RNoTgAGFZsY7S/vDP8fj4zMQmWM=",
 			"path": "github.com/aws/aws-sdk-go/aws/credentials/processcreds",
-<<<<<<< HEAD
-			"revision": "8e2c30c1f0ce88ba42eff973f07ee5ebe521f1ee",
-			"revisionTime": "2018-12-05T22:25:26Z",
-			"version": "v1.16.0",
-			"versionExact": "v1.16.0"
-=======
-			"revision": "130ebb7dc1d6b5a940198b47642fc8b20936a65d",
-			"revisionTime": "2018-12-06T20:26:46Z",
-			"version": "v1.16.1",
-			"versionExact": "v1.16.1"
->>>>>>> 9a006ea2
+			"revision": "130ebb7dc1d6b5a940198b47642fc8b20936a65d",
+			"revisionTime": "2018-12-06T20:26:46Z",
+			"version": "v1.16.1",
+			"versionExact": "v1.16.1"
 		},
 		{
 			"checksumSHA1": "JEYqmF83O5n5bHkupAzA6STm0no=",
 			"path": "github.com/aws/aws-sdk-go/aws/credentials/stscreds",
-<<<<<<< HEAD
-			"revision": "8e2c30c1f0ce88ba42eff973f07ee5ebe521f1ee",
-			"revisionTime": "2018-12-05T22:25:26Z",
-			"version": "v1.16.0",
-			"versionExact": "v1.16.0"
-=======
-			"revision": "130ebb7dc1d6b5a940198b47642fc8b20936a65d",
-			"revisionTime": "2018-12-06T20:26:46Z",
-			"version": "v1.16.1",
-			"versionExact": "v1.16.1"
->>>>>>> 9a006ea2
+			"revision": "130ebb7dc1d6b5a940198b47642fc8b20936a65d",
+			"revisionTime": "2018-12-06T20:26:46Z",
+			"version": "v1.16.1",
+			"versionExact": "v1.16.1"
 		},
 		{
 			"checksumSHA1": "KeiwYyPDCfoCtuskGS5t1ieqh90=",
 			"path": "github.com/aws/aws-sdk-go/aws/crr",
-<<<<<<< HEAD
-			"revision": "8e2c30c1f0ce88ba42eff973f07ee5ebe521f1ee",
-			"revisionTime": "2018-12-05T22:25:26Z",
-			"version": "v1.16.0",
-			"versionExact": "v1.16.0"
-=======
-			"revision": "130ebb7dc1d6b5a940198b47642fc8b20936a65d",
-			"revisionTime": "2018-12-06T20:26:46Z",
-			"version": "v1.16.1",
-			"versionExact": "v1.16.1"
->>>>>>> 9a006ea2
+			"revision": "130ebb7dc1d6b5a940198b47642fc8b20936a65d",
+			"revisionTime": "2018-12-06T20:26:46Z",
+			"version": "v1.16.1",
+			"versionExact": "v1.16.1"
 		},
 		{
 			"checksumSHA1": "BCjWH3AilHcgiTJUKpRCWsS5Vnc=",
 			"path": "github.com/aws/aws-sdk-go/aws/csm",
-<<<<<<< HEAD
-			"revision": "8e2c30c1f0ce88ba42eff973f07ee5ebe521f1ee",
-			"revisionTime": "2018-12-05T22:25:26Z",
-			"version": "v1.16.0",
-			"versionExact": "v1.16.0"
-=======
-			"revision": "130ebb7dc1d6b5a940198b47642fc8b20936a65d",
-			"revisionTime": "2018-12-06T20:26:46Z",
-			"version": "v1.16.1",
-			"versionExact": "v1.16.1"
->>>>>>> 9a006ea2
+			"revision": "130ebb7dc1d6b5a940198b47642fc8b20936a65d",
+			"revisionTime": "2018-12-06T20:26:46Z",
+			"version": "v1.16.1",
+			"versionExact": "v1.16.1"
 		},
 		{
 			"checksumSHA1": "7AmyyJXVkMdmy8dphC3Nalx5XkI=",
 			"path": "github.com/aws/aws-sdk-go/aws/defaults",
-<<<<<<< HEAD
-			"revision": "8e2c30c1f0ce88ba42eff973f07ee5ebe521f1ee",
-			"revisionTime": "2018-12-05T22:25:26Z",
-			"version": "v1.16.0",
-			"versionExact": "v1.16.0"
-=======
-			"revision": "130ebb7dc1d6b5a940198b47642fc8b20936a65d",
-			"revisionTime": "2018-12-06T20:26:46Z",
-			"version": "v1.16.1",
-			"versionExact": "v1.16.1"
->>>>>>> 9a006ea2
+			"revision": "130ebb7dc1d6b5a940198b47642fc8b20936a65d",
+			"revisionTime": "2018-12-06T20:26:46Z",
+			"version": "v1.16.1",
+			"versionExact": "v1.16.1"
 		},
 		{
 			"checksumSHA1": "mYqgKOMSGvLmrt0CoBNbqdcTM3c=",
 			"path": "github.com/aws/aws-sdk-go/aws/ec2metadata",
-<<<<<<< HEAD
-			"revision": "8e2c30c1f0ce88ba42eff973f07ee5ebe521f1ee",
-			"revisionTime": "2018-12-05T22:25:26Z",
-			"version": "v1.16.0",
-			"versionExact": "v1.16.0"
-=======
-			"revision": "130ebb7dc1d6b5a940198b47642fc8b20936a65d",
-			"revisionTime": "2018-12-06T20:26:46Z",
-			"version": "v1.16.1",
-			"versionExact": "v1.16.1"
->>>>>>> 9a006ea2
+			"revision": "130ebb7dc1d6b5a940198b47642fc8b20936a65d",
+			"revisionTime": "2018-12-06T20:26:46Z",
+			"version": "v1.16.1",
+			"versionExact": "v1.16.1"
 		},
 		{
 			"checksumSHA1": "Xh2OCs/FzN6mrSXPokHvE8jytqw=",
 			"path": "github.com/aws/aws-sdk-go/aws/endpoints",
-<<<<<<< HEAD
-			"revision": "8e2c30c1f0ce88ba42eff973f07ee5ebe521f1ee",
-			"revisionTime": "2018-12-05T22:25:26Z",
-			"version": "v1.16.0",
-			"versionExact": "v1.16.0"
-=======
-			"revision": "130ebb7dc1d6b5a940198b47642fc8b20936a65d",
-			"revisionTime": "2018-12-06T20:26:46Z",
-			"version": "v1.16.1",
-			"versionExact": "v1.16.1"
->>>>>>> 9a006ea2
+			"revision": "130ebb7dc1d6b5a940198b47642fc8b20936a65d",
+			"revisionTime": "2018-12-06T20:26:46Z",
+			"version": "v1.16.1",
+			"versionExact": "v1.16.1"
 		},
 		{
 			"checksumSHA1": "DbXqQgBhVynHSGNJ7A1cezsyKl0=",
 			"path": "github.com/aws/aws-sdk-go/aws/request",
-<<<<<<< HEAD
-			"revision": "8e2c30c1f0ce88ba42eff973f07ee5ebe521f1ee",
-			"revisionTime": "2018-12-05T22:25:26Z",
-			"version": "v1.16.0",
-			"versionExact": "v1.16.0"
-=======
-			"revision": "130ebb7dc1d6b5a940198b47642fc8b20936a65d",
-			"revisionTime": "2018-12-06T20:26:46Z",
-			"version": "v1.16.1",
-			"versionExact": "v1.16.1"
->>>>>>> 9a006ea2
+			"revision": "130ebb7dc1d6b5a940198b47642fc8b20936a65d",
+			"revisionTime": "2018-12-06T20:26:46Z",
+			"version": "v1.16.1",
+			"versionExact": "v1.16.1"
 		},
 		{
 			"checksumSHA1": "rfEGeim4zz2FVqTxFvf6HUuqOZc=",
 			"path": "github.com/aws/aws-sdk-go/aws/session",
-<<<<<<< HEAD
-			"revision": "8e2c30c1f0ce88ba42eff973f07ee5ebe521f1ee",
-			"revisionTime": "2018-12-05T22:25:26Z",
-			"version": "v1.16.0",
-			"versionExact": "v1.16.0"
-=======
-			"revision": "130ebb7dc1d6b5a940198b47642fc8b20936a65d",
-			"revisionTime": "2018-12-06T20:26:46Z",
-			"version": "v1.16.1",
-			"versionExact": "v1.16.1"
->>>>>>> 9a006ea2
+			"revision": "130ebb7dc1d6b5a940198b47642fc8b20936a65d",
+			"revisionTime": "2018-12-06T20:26:46Z",
+			"version": "v1.16.1",
+			"versionExact": "v1.16.1"
 		},
 		{
 			"checksumSHA1": "NI5Qu/tfh4S4st2RsI7W8Fces9Q=",
 			"path": "github.com/aws/aws-sdk-go/aws/signer/v4",
-<<<<<<< HEAD
-			"revision": "8e2c30c1f0ce88ba42eff973f07ee5ebe521f1ee",
-			"revisionTime": "2018-12-05T22:25:26Z",
-			"version": "v1.16.0",
-			"versionExact": "v1.16.0"
-=======
-			"revision": "130ebb7dc1d6b5a940198b47642fc8b20936a65d",
-			"revisionTime": "2018-12-06T20:26:46Z",
-			"version": "v1.16.1",
-			"versionExact": "v1.16.1"
->>>>>>> 9a006ea2
+			"revision": "130ebb7dc1d6b5a940198b47642fc8b20936a65d",
+			"revisionTime": "2018-12-06T20:26:46Z",
+			"version": "v1.16.1",
+			"versionExact": "v1.16.1"
 		},
 		{
 			"checksumSHA1": "3A0q2ZxyOnQN77dQV0AEpVv9HPY=",
 			"path": "github.com/aws/aws-sdk-go/internal/ini",
-<<<<<<< HEAD
-			"revision": "8e2c30c1f0ce88ba42eff973f07ee5ebe521f1ee",
-			"revisionTime": "2018-12-05T22:25:26Z",
-			"version": "v1.16.0",
-			"versionExact": "v1.16.0"
-=======
-			"revision": "130ebb7dc1d6b5a940198b47642fc8b20936a65d",
-			"revisionTime": "2018-12-06T20:26:46Z",
-			"version": "v1.16.1",
-			"versionExact": "v1.16.1"
->>>>>>> 9a006ea2
+			"revision": "130ebb7dc1d6b5a940198b47642fc8b20936a65d",
+			"revisionTime": "2018-12-06T20:26:46Z",
+			"version": "v1.16.1",
+			"versionExact": "v1.16.1"
 		},
 		{
 			"checksumSHA1": "QvKGojx+wCHTDfXQ1aoOYzH3Y88=",
 			"path": "github.com/aws/aws-sdk-go/internal/s3err",
-<<<<<<< HEAD
-			"revision": "8e2c30c1f0ce88ba42eff973f07ee5ebe521f1ee",
-			"revisionTime": "2018-12-05T22:25:26Z",
-			"version": "v1.16.0",
-			"versionExact": "v1.16.0"
-=======
-			"revision": "130ebb7dc1d6b5a940198b47642fc8b20936a65d",
-			"revisionTime": "2018-12-06T20:26:46Z",
-			"version": "v1.16.1",
-			"versionExact": "v1.16.1"
->>>>>>> 9a006ea2
+			"revision": "130ebb7dc1d6b5a940198b47642fc8b20936a65d",
+			"revisionTime": "2018-12-06T20:26:46Z",
+			"version": "v1.16.1",
+			"versionExact": "v1.16.1"
 		},
 		{
 			"checksumSHA1": "wjxQlU1PYxrDRFoL1Vek8Wch7jk=",
 			"path": "github.com/aws/aws-sdk-go/internal/sdkio",
-<<<<<<< HEAD
-			"revision": "8e2c30c1f0ce88ba42eff973f07ee5ebe521f1ee",
-			"revisionTime": "2018-12-05T22:25:26Z",
-			"version": "v1.16.0",
-			"versionExact": "v1.16.0"
-=======
-			"revision": "130ebb7dc1d6b5a940198b47642fc8b20936a65d",
-			"revisionTime": "2018-12-06T20:26:46Z",
-			"version": "v1.16.1",
-			"versionExact": "v1.16.1"
->>>>>>> 9a006ea2
+			"revision": "130ebb7dc1d6b5a940198b47642fc8b20936a65d",
+			"revisionTime": "2018-12-06T20:26:46Z",
+			"version": "v1.16.1",
+			"versionExact": "v1.16.1"
 		},
 		{
 			"checksumSHA1": "MYLldFRnsZh21TfCkgkXCT3maPU=",
 			"path": "github.com/aws/aws-sdk-go/internal/sdkrand",
-<<<<<<< HEAD
-			"revision": "8e2c30c1f0ce88ba42eff973f07ee5ebe521f1ee",
-			"revisionTime": "2018-12-05T22:25:26Z",
-			"version": "v1.16.0",
-			"versionExact": "v1.16.0"
-=======
-			"revision": "130ebb7dc1d6b5a940198b47642fc8b20936a65d",
-			"revisionTime": "2018-12-06T20:26:46Z",
-			"version": "v1.16.1",
-			"versionExact": "v1.16.1"
->>>>>>> 9a006ea2
+			"revision": "130ebb7dc1d6b5a940198b47642fc8b20936a65d",
+			"revisionTime": "2018-12-06T20:26:46Z",
+			"version": "v1.16.1",
+			"versionExact": "v1.16.1"
 		},
 		{
 			"checksumSHA1": "tQVg7Sz2zv+KkhbiXxPH0mh9spg=",
 			"path": "github.com/aws/aws-sdk-go/internal/sdkuri",
-<<<<<<< HEAD
-			"revision": "8e2c30c1f0ce88ba42eff973f07ee5ebe521f1ee",
-			"revisionTime": "2018-12-05T22:25:26Z",
-			"version": "v1.16.0",
-			"versionExact": "v1.16.0"
-=======
-			"revision": "130ebb7dc1d6b5a940198b47642fc8b20936a65d",
-			"revisionTime": "2018-12-06T20:26:46Z",
-			"version": "v1.16.1",
-			"versionExact": "v1.16.1"
->>>>>>> 9a006ea2
+			"revision": "130ebb7dc1d6b5a940198b47642fc8b20936a65d",
+			"revisionTime": "2018-12-06T20:26:46Z",
+			"version": "v1.16.1",
+			"versionExact": "v1.16.1"
 		},
 		{
 			"checksumSHA1": "LjfJ5ydXdiSuQixC+HrmSZjW3NU=",
 			"path": "github.com/aws/aws-sdk-go/internal/shareddefaults",
-<<<<<<< HEAD
-			"revision": "8e2c30c1f0ce88ba42eff973f07ee5ebe521f1ee",
-			"revisionTime": "2018-12-05T22:25:26Z",
-			"version": "v1.16.0",
-			"versionExact": "v1.16.0"
-=======
-			"revision": "130ebb7dc1d6b5a940198b47642fc8b20936a65d",
-			"revisionTime": "2018-12-06T20:26:46Z",
-			"version": "v1.16.1",
-			"versionExact": "v1.16.1"
->>>>>>> 9a006ea2
+			"revision": "130ebb7dc1d6b5a940198b47642fc8b20936a65d",
+			"revisionTime": "2018-12-06T20:26:46Z",
+			"version": "v1.16.1",
+			"versionExact": "v1.16.1"
 		},
 		{
 			"checksumSHA1": "NtXXi501Kou3laVAsJfcbKSkNI8=",
 			"path": "github.com/aws/aws-sdk-go/private/protocol",
-<<<<<<< HEAD
-			"revision": "8e2c30c1f0ce88ba42eff973f07ee5ebe521f1ee",
-			"revisionTime": "2018-12-05T22:25:26Z",
-			"version": "v1.16.0",
-			"versionExact": "v1.16.0"
-=======
-			"revision": "130ebb7dc1d6b5a940198b47642fc8b20936a65d",
-			"revisionTime": "2018-12-06T20:26:46Z",
-			"version": "v1.16.1",
-			"versionExact": "v1.16.1"
->>>>>>> 9a006ea2
+			"revision": "130ebb7dc1d6b5a940198b47642fc8b20936a65d",
+			"revisionTime": "2018-12-06T20:26:46Z",
+			"version": "v1.16.1",
+			"versionExact": "v1.16.1"
 		},
 		{
 			"checksumSHA1": "0cZnOaE1EcFUuiu4bdHV2k7slQg=",
 			"path": "github.com/aws/aws-sdk-go/private/protocol/ec2query",
-<<<<<<< HEAD
-			"revision": "8e2c30c1f0ce88ba42eff973f07ee5ebe521f1ee",
-			"revisionTime": "2018-12-05T22:25:26Z",
-			"version": "v1.16.0",
-			"versionExact": "v1.16.0"
-=======
-			"revision": "130ebb7dc1d6b5a940198b47642fc8b20936a65d",
-			"revisionTime": "2018-12-06T20:26:46Z",
-			"version": "v1.16.1",
-			"versionExact": "v1.16.1"
->>>>>>> 9a006ea2
+			"revision": "130ebb7dc1d6b5a940198b47642fc8b20936a65d",
+			"revisionTime": "2018-12-06T20:26:46Z",
+			"version": "v1.16.1",
+			"versionExact": "v1.16.1"
 		},
 		{
 			"checksumSHA1": "stsUCJVnZ5yMrmzSExbjbYp5tZ8=",
 			"path": "github.com/aws/aws-sdk-go/private/protocol/eventstream",
-<<<<<<< HEAD
-			"revision": "8e2c30c1f0ce88ba42eff973f07ee5ebe521f1ee",
-			"revisionTime": "2018-12-05T22:25:26Z",
-			"version": "v1.16.0",
-			"versionExact": "v1.16.0"
-=======
-			"revision": "130ebb7dc1d6b5a940198b47642fc8b20936a65d",
-			"revisionTime": "2018-12-06T20:26:46Z",
-			"version": "v1.16.1",
-			"versionExact": "v1.16.1"
->>>>>>> 9a006ea2
+			"revision": "130ebb7dc1d6b5a940198b47642fc8b20936a65d",
+			"revisionTime": "2018-12-06T20:26:46Z",
+			"version": "v1.16.1",
+			"versionExact": "v1.16.1"
 		},
 		{
 			"checksumSHA1": "bOQjEfKXaTqe7dZhDDER/wZUzQc=",
 			"path": "github.com/aws/aws-sdk-go/private/protocol/eventstream/eventstreamapi",
-<<<<<<< HEAD
-			"revision": "8e2c30c1f0ce88ba42eff973f07ee5ebe521f1ee",
-			"revisionTime": "2018-12-05T22:25:26Z",
-			"version": "v1.16.0",
-			"versionExact": "v1.16.0"
-=======
-			"revision": "130ebb7dc1d6b5a940198b47642fc8b20936a65d",
-			"revisionTime": "2018-12-06T20:26:46Z",
-			"version": "v1.16.1",
-			"versionExact": "v1.16.1"
->>>>>>> 9a006ea2
+			"revision": "130ebb7dc1d6b5a940198b47642fc8b20936a65d",
+			"revisionTime": "2018-12-06T20:26:46Z",
+			"version": "v1.16.1",
+			"versionExact": "v1.16.1"
 		},
 		{
 			"checksumSHA1": "tXRIRarT7qepHconxydtO7mXod4=",
 			"path": "github.com/aws/aws-sdk-go/private/protocol/json/jsonutil",
-<<<<<<< HEAD
-			"revision": "8e2c30c1f0ce88ba42eff973f07ee5ebe521f1ee",
-			"revisionTime": "2018-12-05T22:25:26Z",
-			"version": "v1.16.0",
-			"versionExact": "v1.16.0"
-=======
-			"revision": "130ebb7dc1d6b5a940198b47642fc8b20936a65d",
-			"revisionTime": "2018-12-06T20:26:46Z",
-			"version": "v1.16.1",
-			"versionExact": "v1.16.1"
->>>>>>> 9a006ea2
+			"revision": "130ebb7dc1d6b5a940198b47642fc8b20936a65d",
+			"revisionTime": "2018-12-06T20:26:46Z",
+			"version": "v1.16.1",
+			"versionExact": "v1.16.1"
 		},
 		{
 			"checksumSHA1": "v2c4B7IgTyjl7ShytqbTOqhCIoM=",
 			"path": "github.com/aws/aws-sdk-go/private/protocol/jsonrpc",
-<<<<<<< HEAD
-			"revision": "8e2c30c1f0ce88ba42eff973f07ee5ebe521f1ee",
-			"revisionTime": "2018-12-05T22:25:26Z",
-			"version": "v1.16.0",
-			"versionExact": "v1.16.0"
-=======
-			"revision": "130ebb7dc1d6b5a940198b47642fc8b20936a65d",
-			"revisionTime": "2018-12-06T20:26:46Z",
-			"version": "v1.16.1",
-			"versionExact": "v1.16.1"
->>>>>>> 9a006ea2
+			"revision": "130ebb7dc1d6b5a940198b47642fc8b20936a65d",
+			"revisionTime": "2018-12-06T20:26:46Z",
+			"version": "v1.16.1",
+			"versionExact": "v1.16.1"
 		},
 		{
 			"checksumSHA1": "lj56XJFI2OSp+hEOrFZ+eiEi/yM=",
 			"path": "github.com/aws/aws-sdk-go/private/protocol/query",
-<<<<<<< HEAD
-			"revision": "8e2c30c1f0ce88ba42eff973f07ee5ebe521f1ee",
-			"revisionTime": "2018-12-05T22:25:26Z",
-			"version": "v1.16.0",
-			"versionExact": "v1.16.0"
-=======
-			"revision": "130ebb7dc1d6b5a940198b47642fc8b20936a65d",
-			"revisionTime": "2018-12-06T20:26:46Z",
-			"version": "v1.16.1",
-			"versionExact": "v1.16.1"
->>>>>>> 9a006ea2
+			"revision": "130ebb7dc1d6b5a940198b47642fc8b20936a65d",
+			"revisionTime": "2018-12-06T20:26:46Z",
+			"version": "v1.16.1",
+			"versionExact": "v1.16.1"
 		},
 		{
 			"checksumSHA1": "+O6A945eTP9plLpkEMZB0lwBAcg=",
 			"path": "github.com/aws/aws-sdk-go/private/protocol/query/queryutil",
-<<<<<<< HEAD
-			"revision": "8e2c30c1f0ce88ba42eff973f07ee5ebe521f1ee",
-			"revisionTime": "2018-12-05T22:25:26Z",
-			"version": "v1.16.0",
-			"versionExact": "v1.16.0"
-=======
-			"revision": "130ebb7dc1d6b5a940198b47642fc8b20936a65d",
-			"revisionTime": "2018-12-06T20:26:46Z",
-			"version": "v1.16.1",
-			"versionExact": "v1.16.1"
->>>>>>> 9a006ea2
+			"revision": "130ebb7dc1d6b5a940198b47642fc8b20936a65d",
+			"revisionTime": "2018-12-06T20:26:46Z",
+			"version": "v1.16.1",
+			"versionExact": "v1.16.1"
 		},
 		{
 			"checksumSHA1": "uRvmEPKcEdv7qc0Ep2zn0E3Xumc=",
 			"path": "github.com/aws/aws-sdk-go/private/protocol/rest",
-<<<<<<< HEAD
-			"revision": "8e2c30c1f0ce88ba42eff973f07ee5ebe521f1ee",
-			"revisionTime": "2018-12-05T22:25:26Z",
-			"version": "v1.16.0",
-			"versionExact": "v1.16.0"
-=======
-			"revision": "130ebb7dc1d6b5a940198b47642fc8b20936a65d",
-			"revisionTime": "2018-12-06T20:26:46Z",
-			"version": "v1.16.1",
-			"versionExact": "v1.16.1"
->>>>>>> 9a006ea2
+			"revision": "130ebb7dc1d6b5a940198b47642fc8b20936a65d",
+			"revisionTime": "2018-12-06T20:26:46Z",
+			"version": "v1.16.1",
+			"versionExact": "v1.16.1"
 		},
 		{
 			"checksumSHA1": "S7NJNuKPbT+a9/zk9qC1/zZAHLM=",
 			"path": "github.com/aws/aws-sdk-go/private/protocol/restjson",
-<<<<<<< HEAD
-			"revision": "8e2c30c1f0ce88ba42eff973f07ee5ebe521f1ee",
-			"revisionTime": "2018-12-05T22:25:26Z",
-			"version": "v1.16.0",
-			"versionExact": "v1.16.0"
-=======
-			"revision": "130ebb7dc1d6b5a940198b47642fc8b20936a65d",
-			"revisionTime": "2018-12-06T20:26:46Z",
-			"version": "v1.16.1",
-			"versionExact": "v1.16.1"
->>>>>>> 9a006ea2
+			"revision": "130ebb7dc1d6b5a940198b47642fc8b20936a65d",
+			"revisionTime": "2018-12-06T20:26:46Z",
+			"version": "v1.16.1",
+			"versionExact": "v1.16.1"
 		},
 		{
 			"checksumSHA1": "ZZgzuZoMphxAf8wwz9QqpSQdBGc=",
 			"path": "github.com/aws/aws-sdk-go/private/protocol/restxml",
-<<<<<<< HEAD
-			"revision": "8e2c30c1f0ce88ba42eff973f07ee5ebe521f1ee",
-			"revisionTime": "2018-12-05T22:25:26Z",
-			"version": "v1.16.0",
-			"versionExact": "v1.16.0"
-=======
-			"revision": "130ebb7dc1d6b5a940198b47642fc8b20936a65d",
-			"revisionTime": "2018-12-06T20:26:46Z",
-			"version": "v1.16.1",
-			"versionExact": "v1.16.1"
->>>>>>> 9a006ea2
+			"revision": "130ebb7dc1d6b5a940198b47642fc8b20936a65d",
+			"revisionTime": "2018-12-06T20:26:46Z",
+			"version": "v1.16.1",
+			"versionExact": "v1.16.1"
 		},
 		{
 			"checksumSHA1": "B8unEuOlpQfnig4cMyZtXLZVVOs=",
 			"path": "github.com/aws/aws-sdk-go/private/protocol/xml/xmlutil",
-<<<<<<< HEAD
-			"revision": "8e2c30c1f0ce88ba42eff973f07ee5ebe521f1ee",
-			"revisionTime": "2018-12-05T22:25:26Z",
-			"version": "v1.16.0",
-			"versionExact": "v1.16.0"
-=======
-			"revision": "130ebb7dc1d6b5a940198b47642fc8b20936a65d",
-			"revisionTime": "2018-12-06T20:26:46Z",
-			"version": "v1.16.1",
-			"versionExact": "v1.16.1"
->>>>>>> 9a006ea2
+			"revision": "130ebb7dc1d6b5a940198b47642fc8b20936a65d",
+			"revisionTime": "2018-12-06T20:26:46Z",
+			"version": "v1.16.1",
+			"versionExact": "v1.16.1"
 		},
 		{
 			"checksumSHA1": "F6mth+G7dXN1GI+nktaGo8Lx8aE=",
 			"path": "github.com/aws/aws-sdk-go/private/signer/v2",
-<<<<<<< HEAD
-			"revision": "8e2c30c1f0ce88ba42eff973f07ee5ebe521f1ee",
-			"revisionTime": "2018-12-05T22:25:26Z",
-			"version": "v1.16.0",
-			"versionExact": "v1.16.0"
-=======
-			"revision": "130ebb7dc1d6b5a940198b47642fc8b20936a65d",
-			"revisionTime": "2018-12-06T20:26:46Z",
-			"version": "v1.16.1",
-			"versionExact": "v1.16.1"
->>>>>>> 9a006ea2
+			"revision": "130ebb7dc1d6b5a940198b47642fc8b20936a65d",
+			"revisionTime": "2018-12-06T20:26:46Z",
+			"version": "v1.16.1",
+			"versionExact": "v1.16.1"
 		},
 		{
 			"checksumSHA1": "vrRT9UusvgA96pOUom+WK19IViw=",
 			"path": "github.com/aws/aws-sdk-go/service/acm",
-<<<<<<< HEAD
-			"revision": "8e2c30c1f0ce88ba42eff973f07ee5ebe521f1ee",
-			"revisionTime": "2018-12-05T22:25:26Z",
-			"version": "v1.16.0",
-			"versionExact": "v1.16.0"
-=======
-			"revision": "130ebb7dc1d6b5a940198b47642fc8b20936a65d",
-			"revisionTime": "2018-12-06T20:26:46Z",
-			"version": "v1.16.1",
-			"versionExact": "v1.16.1"
->>>>>>> 9a006ea2
+			"revision": "130ebb7dc1d6b5a940198b47642fc8b20936a65d",
+			"revisionTime": "2018-12-06T20:26:46Z",
+			"version": "v1.16.1",
+			"versionExact": "v1.16.1"
 		},
 		{
 			"checksumSHA1": "TekD25t+ErY7ep0VSZU1RbOuAhg=",
 			"path": "github.com/aws/aws-sdk-go/service/acmpca",
-<<<<<<< HEAD
-			"revision": "8e2c30c1f0ce88ba42eff973f07ee5ebe521f1ee",
-			"revisionTime": "2018-12-05T22:25:26Z",
-			"version": "v1.16.0",
-			"versionExact": "v1.16.0"
-=======
-			"revision": "130ebb7dc1d6b5a940198b47642fc8b20936a65d",
-			"revisionTime": "2018-12-06T20:26:46Z",
-			"version": "v1.16.1",
-			"versionExact": "v1.16.1"
->>>>>>> 9a006ea2
+			"revision": "130ebb7dc1d6b5a940198b47642fc8b20936a65d",
+			"revisionTime": "2018-12-06T20:26:46Z",
+			"version": "v1.16.1",
+			"versionExact": "v1.16.1"
 		},
 		{
 			"checksumSHA1": "PXxgNR6V8tm8pzN82WhUU/i1rdc=",
 			"path": "github.com/aws/aws-sdk-go/service/apigateway",
-<<<<<<< HEAD
-			"revision": "8e2c30c1f0ce88ba42eff973f07ee5ebe521f1ee",
-			"revisionTime": "2018-12-05T22:25:26Z",
-			"version": "v1.16.0",
-			"versionExact": "v1.16.0"
-=======
-			"revision": "130ebb7dc1d6b5a940198b47642fc8b20936a65d",
-			"revisionTime": "2018-12-06T20:26:46Z",
-			"version": "v1.16.1",
-			"versionExact": "v1.16.1"
->>>>>>> 9a006ea2
+			"revision": "130ebb7dc1d6b5a940198b47642fc8b20936a65d",
+			"revisionTime": "2018-12-06T20:26:46Z",
+			"version": "v1.16.1",
+			"versionExact": "v1.16.1"
 		},
 		{
 			"checksumSHA1": "AAv5tgpGyzpzwfftoAJnudq2334=",
 			"path": "github.com/aws/aws-sdk-go/service/applicationautoscaling",
-<<<<<<< HEAD
-			"revision": "8e2c30c1f0ce88ba42eff973f07ee5ebe521f1ee",
-			"revisionTime": "2018-12-05T22:25:26Z",
-			"version": "v1.16.0",
-			"versionExact": "v1.16.0"
-=======
-			"revision": "130ebb7dc1d6b5a940198b47642fc8b20936a65d",
-			"revisionTime": "2018-12-06T20:26:46Z",
-			"version": "v1.16.1",
-			"versionExact": "v1.16.1"
->>>>>>> 9a006ea2
+			"revision": "130ebb7dc1d6b5a940198b47642fc8b20936a65d",
+			"revisionTime": "2018-12-06T20:26:46Z",
+			"version": "v1.16.1",
+			"versionExact": "v1.16.1"
 		},
 		{
 			"checksumSHA1": "YXT9X//qW2ptEQkgbfIuDOOnR/k=",
 			"path": "github.com/aws/aws-sdk-go/service/appmesh",
-<<<<<<< HEAD
-			"revision": "8e2c30c1f0ce88ba42eff973f07ee5ebe521f1ee",
-			"revisionTime": "2018-12-05T22:25:26Z",
-			"version": "v1.16.0",
-			"versionExact": "v1.16.0"
-=======
-			"revision": "130ebb7dc1d6b5a940198b47642fc8b20936a65d",
-			"revisionTime": "2018-12-06T20:26:46Z",
-			"version": "v1.16.1",
-			"versionExact": "v1.16.1"
->>>>>>> 9a006ea2
+			"revision": "130ebb7dc1d6b5a940198b47642fc8b20936a65d",
+			"revisionTime": "2018-12-06T20:26:46Z",
+			"version": "v1.16.1",
+			"versionExact": "v1.16.1"
 		},
 		{
 			"checksumSHA1": "cqXUjCsn/pxyWj+pn+hgpuZ1e6s=",
 			"path": "github.com/aws/aws-sdk-go/service/appsync",
-<<<<<<< HEAD
-			"revision": "8e2c30c1f0ce88ba42eff973f07ee5ebe521f1ee",
-			"revisionTime": "2018-12-05T22:25:26Z",
-			"version": "v1.16.0",
-			"versionExact": "v1.16.0"
-=======
-			"revision": "130ebb7dc1d6b5a940198b47642fc8b20936a65d",
-			"revisionTime": "2018-12-06T20:26:46Z",
-			"version": "v1.16.1",
-			"versionExact": "v1.16.1"
->>>>>>> 9a006ea2
+			"revision": "130ebb7dc1d6b5a940198b47642fc8b20936a65d",
+			"revisionTime": "2018-12-06T20:26:46Z",
+			"version": "v1.16.1",
+			"versionExact": "v1.16.1"
 		},
 		{
 			"checksumSHA1": "62J/tLeZX36VfFPh5+gCrH9kh/E=",
 			"path": "github.com/aws/aws-sdk-go/service/athena",
-<<<<<<< HEAD
-			"revision": "8e2c30c1f0ce88ba42eff973f07ee5ebe521f1ee",
-			"revisionTime": "2018-12-05T22:25:26Z",
-			"version": "v1.16.0",
-			"versionExact": "v1.16.0"
-=======
-			"revision": "130ebb7dc1d6b5a940198b47642fc8b20936a65d",
-			"revisionTime": "2018-12-06T20:26:46Z",
-			"version": "v1.16.1",
-			"versionExact": "v1.16.1"
->>>>>>> 9a006ea2
+			"revision": "130ebb7dc1d6b5a940198b47642fc8b20936a65d",
+			"revisionTime": "2018-12-06T20:26:46Z",
+			"version": "v1.16.1",
+			"versionExact": "v1.16.1"
 		},
 		{
 			"checksumSHA1": "jixPFRDc2Mw50szA2n01JRhvJnU=",
 			"path": "github.com/aws/aws-sdk-go/service/autoscaling",
-<<<<<<< HEAD
-			"revision": "8e2c30c1f0ce88ba42eff973f07ee5ebe521f1ee",
-			"revisionTime": "2018-12-05T22:25:26Z",
-			"version": "v1.16.0",
-			"versionExact": "v1.16.0"
-=======
-			"revision": "130ebb7dc1d6b5a940198b47642fc8b20936a65d",
-			"revisionTime": "2018-12-06T20:26:46Z",
-			"version": "v1.16.1",
-			"versionExact": "v1.16.1"
->>>>>>> 9a006ea2
+			"revision": "130ebb7dc1d6b5a940198b47642fc8b20936a65d",
+			"revisionTime": "2018-12-06T20:26:46Z",
+			"version": "v1.16.1",
+			"versionExact": "v1.16.1"
 		},
 		{
 			"checksumSHA1": "P6Snig6bHJTqpzK2ilOV27NTgZU=",
 			"path": "github.com/aws/aws-sdk-go/service/batch",
-<<<<<<< HEAD
-			"revision": "8e2c30c1f0ce88ba42eff973f07ee5ebe521f1ee",
-			"revisionTime": "2018-12-05T22:25:26Z",
-			"version": "v1.16.0",
-			"versionExact": "v1.16.0"
-=======
-			"revision": "130ebb7dc1d6b5a940198b47642fc8b20936a65d",
-			"revisionTime": "2018-12-06T20:26:46Z",
-			"version": "v1.16.1",
-			"versionExact": "v1.16.1"
->>>>>>> 9a006ea2
+			"revision": "130ebb7dc1d6b5a940198b47642fc8b20936a65d",
+			"revisionTime": "2018-12-06T20:26:46Z",
+			"version": "v1.16.1",
+			"versionExact": "v1.16.1"
 		},
 		{
 			"checksumSHA1": "rYqSGxuLvaH4vKgI+jeNNxxrJV4=",
 			"path": "github.com/aws/aws-sdk-go/service/budgets",
-<<<<<<< HEAD
-			"revision": "8e2c30c1f0ce88ba42eff973f07ee5ebe521f1ee",
-			"revisionTime": "2018-12-05T22:25:26Z",
-			"version": "v1.16.0",
-			"versionExact": "v1.16.0"
-=======
-			"revision": "130ebb7dc1d6b5a940198b47642fc8b20936a65d",
-			"revisionTime": "2018-12-06T20:26:46Z",
-			"version": "v1.16.1",
-			"versionExact": "v1.16.1"
->>>>>>> 9a006ea2
+			"revision": "130ebb7dc1d6b5a940198b47642fc8b20936a65d",
+			"revisionTime": "2018-12-06T20:26:46Z",
+			"version": "v1.16.1",
+			"versionExact": "v1.16.1"
 		},
 		{
 			"checksumSHA1": "VatUlbTYWJxikHDG/XnfIgejXtI=",
 			"path": "github.com/aws/aws-sdk-go/service/cloud9",
-<<<<<<< HEAD
-			"revision": "8e2c30c1f0ce88ba42eff973f07ee5ebe521f1ee",
-			"revisionTime": "2018-12-05T22:25:26Z",
-			"version": "v1.16.0",
-			"versionExact": "v1.16.0"
-=======
-			"revision": "130ebb7dc1d6b5a940198b47642fc8b20936a65d",
-			"revisionTime": "2018-12-06T20:26:46Z",
-			"version": "v1.16.1",
-			"versionExact": "v1.16.1"
->>>>>>> 9a006ea2
+			"revision": "130ebb7dc1d6b5a940198b47642fc8b20936a65d",
+			"revisionTime": "2018-12-06T20:26:46Z",
+			"version": "v1.16.1",
+			"versionExact": "v1.16.1"
 		},
 		{
 			"checksumSHA1": "+Ujy5nlb+HWGMKCCS7nzxHMQ+mA=",
 			"path": "github.com/aws/aws-sdk-go/service/cloudformation",
-<<<<<<< HEAD
-			"revision": "8e2c30c1f0ce88ba42eff973f07ee5ebe521f1ee",
-			"revisionTime": "2018-12-05T22:25:26Z",
-			"version": "v1.16.0",
-			"versionExact": "v1.16.0"
-=======
-			"revision": "130ebb7dc1d6b5a940198b47642fc8b20936a65d",
-			"revisionTime": "2018-12-06T20:26:46Z",
-			"version": "v1.16.1",
-			"versionExact": "v1.16.1"
->>>>>>> 9a006ea2
+			"revision": "130ebb7dc1d6b5a940198b47642fc8b20936a65d",
+			"revisionTime": "2018-12-06T20:26:46Z",
+			"version": "v1.16.1",
+			"versionExact": "v1.16.1"
 		},
 		{
 			"checksumSHA1": "1L68LeHEXLXTt1gAP5bQ9feo/Xs=",
 			"path": "github.com/aws/aws-sdk-go/service/cloudfront",
-<<<<<<< HEAD
-			"revision": "8e2c30c1f0ce88ba42eff973f07ee5ebe521f1ee",
-			"revisionTime": "2018-12-05T22:25:26Z",
-			"version": "v1.16.0",
-			"versionExact": "v1.16.0"
-=======
-			"revision": "130ebb7dc1d6b5a940198b47642fc8b20936a65d",
-			"revisionTime": "2018-12-06T20:26:46Z",
-			"version": "v1.16.1",
-			"versionExact": "v1.16.1"
->>>>>>> 9a006ea2
+			"revision": "130ebb7dc1d6b5a940198b47642fc8b20936a65d",
+			"revisionTime": "2018-12-06T20:26:46Z",
+			"version": "v1.16.1",
+			"versionExact": "v1.16.1"
 		},
 		{
 			"checksumSHA1": "36H7Vj7tRy/x0zvKjXZxuOhZ4zk=",
 			"path": "github.com/aws/aws-sdk-go/service/cloudhsmv2",
-<<<<<<< HEAD
-			"revision": "8e2c30c1f0ce88ba42eff973f07ee5ebe521f1ee",
-			"revisionTime": "2018-12-05T22:25:26Z",
-			"version": "v1.16.0",
-			"versionExact": "v1.16.0"
-=======
-			"revision": "130ebb7dc1d6b5a940198b47642fc8b20936a65d",
-			"revisionTime": "2018-12-06T20:26:46Z",
-			"version": "v1.16.1",
-			"versionExact": "v1.16.1"
->>>>>>> 9a006ea2
+			"revision": "130ebb7dc1d6b5a940198b47642fc8b20936a65d",
+			"revisionTime": "2018-12-06T20:26:46Z",
+			"version": "v1.16.1",
+			"versionExact": "v1.16.1"
 		},
 		{
 			"checksumSHA1": "tOw80eNTNpvIpMRVBr9oRjLcQ58=",
 			"path": "github.com/aws/aws-sdk-go/service/cloudsearch",
-<<<<<<< HEAD
-			"revision": "8e2c30c1f0ce88ba42eff973f07ee5ebe521f1ee",
-			"revisionTime": "2018-12-05T22:25:26Z",
-			"version": "v1.16.0",
-			"versionExact": "v1.16.0"
-=======
-			"revision": "130ebb7dc1d6b5a940198b47642fc8b20936a65d",
-			"revisionTime": "2018-12-06T20:26:46Z",
-			"version": "v1.16.1",
-			"versionExact": "v1.16.1"
->>>>>>> 9a006ea2
+			"revision": "130ebb7dc1d6b5a940198b47642fc8b20936a65d",
+			"revisionTime": "2018-12-06T20:26:46Z",
+			"version": "v1.16.1",
+			"versionExact": "v1.16.1"
 		},
 		{
 			"checksumSHA1": "5GDMRGL8Ov9o9pa4te4me+OHPc8=",
 			"path": "github.com/aws/aws-sdk-go/service/cloudtrail",
-<<<<<<< HEAD
-			"revision": "8e2c30c1f0ce88ba42eff973f07ee5ebe521f1ee",
-			"revisionTime": "2018-12-05T22:25:26Z",
-			"version": "v1.16.0",
-			"versionExact": "v1.16.0"
-=======
-			"revision": "130ebb7dc1d6b5a940198b47642fc8b20936a65d",
-			"revisionTime": "2018-12-06T20:26:46Z",
-			"version": "v1.16.1",
-			"versionExact": "v1.16.1"
->>>>>>> 9a006ea2
+			"revision": "130ebb7dc1d6b5a940198b47642fc8b20936a65d",
+			"revisionTime": "2018-12-06T20:26:46Z",
+			"version": "v1.16.1",
+			"versionExact": "v1.16.1"
 		},
 		{
 			"checksumSHA1": "Nr4uO1Et3m1Rq7E7sGAL/OQ5JJY=",
 			"path": "github.com/aws/aws-sdk-go/service/cloudwatch",
-<<<<<<< HEAD
-			"revision": "8e2c30c1f0ce88ba42eff973f07ee5ebe521f1ee",
-			"revisionTime": "2018-12-05T22:25:26Z",
-			"version": "v1.16.0",
-			"versionExact": "v1.16.0"
-=======
-			"revision": "130ebb7dc1d6b5a940198b47642fc8b20936a65d",
-			"revisionTime": "2018-12-06T20:26:46Z",
-			"version": "v1.16.1",
-			"versionExact": "v1.16.1"
->>>>>>> 9a006ea2
+			"revision": "130ebb7dc1d6b5a940198b47642fc8b20936a65d",
+			"revisionTime": "2018-12-06T20:26:46Z",
+			"version": "v1.16.1",
+			"versionExact": "v1.16.1"
 		},
 		{
 			"checksumSHA1": "xKJbi5nkhde2pEok7SboKGXpF5U=",
 			"path": "github.com/aws/aws-sdk-go/service/cloudwatchevents",
-<<<<<<< HEAD
-			"revision": "8e2c30c1f0ce88ba42eff973f07ee5ebe521f1ee",
-			"revisionTime": "2018-12-05T22:25:26Z",
-			"version": "v1.16.0",
-			"versionExact": "v1.16.0"
-=======
-			"revision": "130ebb7dc1d6b5a940198b47642fc8b20936a65d",
-			"revisionTime": "2018-12-06T20:26:46Z",
-			"version": "v1.16.1",
-			"versionExact": "v1.16.1"
->>>>>>> 9a006ea2
+			"revision": "130ebb7dc1d6b5a940198b47642fc8b20936a65d",
+			"revisionTime": "2018-12-06T20:26:46Z",
+			"version": "v1.16.1",
+			"versionExact": "v1.16.1"
 		},
 		{
 			"checksumSHA1": "TX3H4r/Y9Z3oXm71LVoQFqU7Kic=",
 			"path": "github.com/aws/aws-sdk-go/service/cloudwatchlogs",
-<<<<<<< HEAD
-			"revision": "8e2c30c1f0ce88ba42eff973f07ee5ebe521f1ee",
-			"revisionTime": "2018-12-05T22:25:26Z",
-			"version": "v1.16.0",
-			"versionExact": "v1.16.0"
-=======
-			"revision": "130ebb7dc1d6b5a940198b47642fc8b20936a65d",
-			"revisionTime": "2018-12-06T20:26:46Z",
-			"version": "v1.16.1",
-			"versionExact": "v1.16.1"
->>>>>>> 9a006ea2
+			"revision": "130ebb7dc1d6b5a940198b47642fc8b20936a65d",
+			"revisionTime": "2018-12-06T20:26:46Z",
+			"version": "v1.16.1",
+			"versionExact": "v1.16.1"
 		},
 		{
 			"checksumSHA1": "MAzKv0uN8pibwbxEkIKq6h16tvY=",
 			"path": "github.com/aws/aws-sdk-go/service/codebuild",
-<<<<<<< HEAD
-			"revision": "8e2c30c1f0ce88ba42eff973f07ee5ebe521f1ee",
-			"revisionTime": "2018-12-05T22:25:26Z",
-			"version": "v1.16.0",
-			"versionExact": "v1.16.0"
-=======
-			"revision": "130ebb7dc1d6b5a940198b47642fc8b20936a65d",
-			"revisionTime": "2018-12-06T20:26:46Z",
-			"version": "v1.16.1",
-			"versionExact": "v1.16.1"
->>>>>>> 9a006ea2
+			"revision": "130ebb7dc1d6b5a940198b47642fc8b20936a65d",
+			"revisionTime": "2018-12-06T20:26:46Z",
+			"version": "v1.16.1",
+			"versionExact": "v1.16.1"
 		},
 		{
 			"checksumSHA1": "9uVTrIQWdmX4oWxLYOB6QHf7mdo=",
 			"path": "github.com/aws/aws-sdk-go/service/codecommit",
-<<<<<<< HEAD
-			"revision": "8e2c30c1f0ce88ba42eff973f07ee5ebe521f1ee",
-			"revisionTime": "2018-12-05T22:25:26Z",
-			"version": "v1.16.0",
-			"versionExact": "v1.16.0"
-=======
-			"revision": "130ebb7dc1d6b5a940198b47642fc8b20936a65d",
-			"revisionTime": "2018-12-06T20:26:46Z",
-			"version": "v1.16.1",
-			"versionExact": "v1.16.1"
->>>>>>> 9a006ea2
+			"revision": "130ebb7dc1d6b5a940198b47642fc8b20936a65d",
+			"revisionTime": "2018-12-06T20:26:46Z",
+			"version": "v1.16.1",
+			"versionExact": "v1.16.1"
 		},
 		{
 			"checksumSHA1": "y3Q/9XmMJOYzVIWWTD8LL6IHICI=",
 			"path": "github.com/aws/aws-sdk-go/service/codedeploy",
-<<<<<<< HEAD
-			"revision": "8e2c30c1f0ce88ba42eff973f07ee5ebe521f1ee",
-			"revisionTime": "2018-12-05T22:25:26Z",
-			"version": "v1.16.0",
-			"versionExact": "v1.16.0"
-=======
-			"revision": "130ebb7dc1d6b5a940198b47642fc8b20936a65d",
-			"revisionTime": "2018-12-06T20:26:46Z",
-			"version": "v1.16.1",
-			"versionExact": "v1.16.1"
->>>>>>> 9a006ea2
+			"revision": "130ebb7dc1d6b5a940198b47642fc8b20936a65d",
+			"revisionTime": "2018-12-06T20:26:46Z",
+			"version": "v1.16.1",
+			"versionExact": "v1.16.1"
 		},
 		{
 			"checksumSHA1": "o/lFcGuF3kiRuTLE1Pni0VtwbvM=",
 			"path": "github.com/aws/aws-sdk-go/service/codepipeline",
-<<<<<<< HEAD
-			"revision": "8e2c30c1f0ce88ba42eff973f07ee5ebe521f1ee",
-			"revisionTime": "2018-12-05T22:25:26Z",
-			"version": "v1.16.0",
-			"versionExact": "v1.16.0"
-=======
-			"revision": "130ebb7dc1d6b5a940198b47642fc8b20936a65d",
-			"revisionTime": "2018-12-06T20:26:46Z",
-			"version": "v1.16.1",
-			"versionExact": "v1.16.1"
->>>>>>> 9a006ea2
+			"revision": "130ebb7dc1d6b5a940198b47642fc8b20936a65d",
+			"revisionTime": "2018-12-06T20:26:46Z",
+			"version": "v1.16.1",
+			"versionExact": "v1.16.1"
 		},
 		{
 			"checksumSHA1": "cJY0EMAnPPjmLHW6BepTS4yrI/g=",
 			"path": "github.com/aws/aws-sdk-go/service/cognitoidentity",
-<<<<<<< HEAD
-			"revision": "8e2c30c1f0ce88ba42eff973f07ee5ebe521f1ee",
-			"revisionTime": "2018-12-05T22:25:26Z",
-			"version": "v1.16.0",
-			"versionExact": "v1.16.0"
-=======
-			"revision": "130ebb7dc1d6b5a940198b47642fc8b20936a65d",
-			"revisionTime": "2018-12-06T20:26:46Z",
-			"version": "v1.16.1",
-			"versionExact": "v1.16.1"
->>>>>>> 9a006ea2
+			"revision": "130ebb7dc1d6b5a940198b47642fc8b20936a65d",
+			"revisionTime": "2018-12-06T20:26:46Z",
+			"version": "v1.16.1",
+			"versionExact": "v1.16.1"
 		},
 		{
 			"checksumSHA1": "MnpMLn+fx2VXDPhNs3Q4DE5a388=",
 			"path": "github.com/aws/aws-sdk-go/service/cognitoidentityprovider",
-<<<<<<< HEAD
-			"revision": "8e2c30c1f0ce88ba42eff973f07ee5ebe521f1ee",
-			"revisionTime": "2018-12-05T22:25:26Z",
-			"version": "v1.16.0",
-			"versionExact": "v1.16.0"
-=======
-			"revision": "130ebb7dc1d6b5a940198b47642fc8b20936a65d",
-			"revisionTime": "2018-12-06T20:26:46Z",
-			"version": "v1.16.1",
-			"versionExact": "v1.16.1"
->>>>>>> 9a006ea2
+			"revision": "130ebb7dc1d6b5a940198b47642fc8b20936a65d",
+			"revisionTime": "2018-12-06T20:26:46Z",
+			"version": "v1.16.1",
+			"versionExact": "v1.16.1"
 		},
 		{
 			"checksumSHA1": "10wibvFDEouxaWgPB2RCtsen1v0=",
 			"path": "github.com/aws/aws-sdk-go/service/configservice",
-<<<<<<< HEAD
-			"revision": "8e2c30c1f0ce88ba42eff973f07ee5ebe521f1ee",
-			"revisionTime": "2018-12-05T22:25:26Z",
-			"version": "v1.16.0",
-			"versionExact": "v1.16.0"
-=======
-			"revision": "130ebb7dc1d6b5a940198b47642fc8b20936a65d",
-			"revisionTime": "2018-12-06T20:26:46Z",
-			"version": "v1.16.1",
-			"versionExact": "v1.16.1"
->>>>>>> 9a006ea2
+			"revision": "130ebb7dc1d6b5a940198b47642fc8b20936a65d",
+			"revisionTime": "2018-12-06T20:26:46Z",
+			"version": "v1.16.1",
+			"versionExact": "v1.16.1"
 		},
 		{
 			"checksumSHA1": "DNRwAywGywO4Rkgk96kaxYuGmak=",
 			"path": "github.com/aws/aws-sdk-go/service/databasemigrationservice",
-<<<<<<< HEAD
-			"revision": "8e2c30c1f0ce88ba42eff973f07ee5ebe521f1ee",
-			"revisionTime": "2018-12-05T22:25:26Z",
-			"version": "v1.16.0",
-			"versionExact": "v1.16.0"
-=======
-			"revision": "130ebb7dc1d6b5a940198b47642fc8b20936a65d",
-			"revisionTime": "2018-12-06T20:26:46Z",
-			"version": "v1.16.1",
-			"versionExact": "v1.16.1"
->>>>>>> 9a006ea2
+			"revision": "130ebb7dc1d6b5a940198b47642fc8b20936a65d",
+			"revisionTime": "2018-12-06T20:26:46Z",
+			"version": "v1.16.1",
+			"versionExact": "v1.16.1"
 		},
 		{
 			"checksumSHA1": "af9EdSqDMCYQElRwv6JyhNIusQo=",
 			"path": "github.com/aws/aws-sdk-go/service/datapipeline",
-<<<<<<< HEAD
-			"revision": "8e2c30c1f0ce88ba42eff973f07ee5ebe521f1ee",
-			"revisionTime": "2018-12-05T22:25:26Z",
-			"version": "v1.16.0",
-			"versionExact": "v1.16.0"
-=======
-			"revision": "130ebb7dc1d6b5a940198b47642fc8b20936a65d",
-			"revisionTime": "2018-12-06T20:26:46Z",
-			"version": "v1.16.1",
-			"versionExact": "v1.16.1"
->>>>>>> 9a006ea2
+			"revision": "130ebb7dc1d6b5a940198b47642fc8b20936a65d",
+			"revisionTime": "2018-12-06T20:26:46Z",
+			"version": "v1.16.1",
+			"versionExact": "v1.16.1"
 		},
 		{
 			"checksumSHA1": "I6c5FAGn2f6sxKaUJ5Pcr3aWdGQ=",
 			"path": "github.com/aws/aws-sdk-go/service/datasync",
-<<<<<<< HEAD
-			"revision": "8e2c30c1f0ce88ba42eff973f07ee5ebe521f1ee",
-			"revisionTime": "2018-12-05T22:25:26Z",
-			"version": "v1.16.0",
-			"versionExact": "v1.16.0"
-=======
-			"revision": "130ebb7dc1d6b5a940198b47642fc8b20936a65d",
-			"revisionTime": "2018-12-06T20:26:46Z",
-			"version": "v1.16.1",
-			"versionExact": "v1.16.1"
->>>>>>> 9a006ea2
+			"revision": "130ebb7dc1d6b5a940198b47642fc8b20936a65d",
+			"revisionTime": "2018-12-06T20:26:46Z",
+			"version": "v1.16.1",
+			"versionExact": "v1.16.1"
 		},
 		{
 			"checksumSHA1": "E2PzR2gdjvKrUoxFlf5Recjd604=",
 			"path": "github.com/aws/aws-sdk-go/service/dax",
-<<<<<<< HEAD
-			"revision": "8e2c30c1f0ce88ba42eff973f07ee5ebe521f1ee",
-			"revisionTime": "2018-12-05T22:25:26Z",
-			"version": "v1.16.0",
-			"versionExact": "v1.16.0"
-=======
-			"revision": "130ebb7dc1d6b5a940198b47642fc8b20936a65d",
-			"revisionTime": "2018-12-06T20:26:46Z",
-			"version": "v1.16.1",
-			"versionExact": "v1.16.1"
->>>>>>> 9a006ea2
+			"revision": "130ebb7dc1d6b5a940198b47642fc8b20936a65d",
+			"revisionTime": "2018-12-06T20:26:46Z",
+			"version": "v1.16.1",
+			"versionExact": "v1.16.1"
 		},
 		{
 			"checksumSHA1": "7qPTtIiAIoXpgAXTLfhYlAvkUiU=",
 			"path": "github.com/aws/aws-sdk-go/service/devicefarm",
-<<<<<<< HEAD
-			"revision": "8e2c30c1f0ce88ba42eff973f07ee5ebe521f1ee",
-			"revisionTime": "2018-12-05T22:25:26Z",
-			"version": "v1.16.0",
-			"versionExact": "v1.16.0"
-=======
-			"revision": "130ebb7dc1d6b5a940198b47642fc8b20936a65d",
-			"revisionTime": "2018-12-06T20:26:46Z",
-			"version": "v1.16.1",
-			"versionExact": "v1.16.1"
->>>>>>> 9a006ea2
+			"revision": "130ebb7dc1d6b5a940198b47642fc8b20936a65d",
+			"revisionTime": "2018-12-06T20:26:46Z",
+			"version": "v1.16.1",
+			"versionExact": "v1.16.1"
 		},
 		{
 			"checksumSHA1": "PC6sz5+T75ms9dSxhmSVrZq9bE4=",
 			"path": "github.com/aws/aws-sdk-go/service/directconnect",
-<<<<<<< HEAD
-			"revision": "8e2c30c1f0ce88ba42eff973f07ee5ebe521f1ee",
-			"revisionTime": "2018-12-05T22:25:26Z",
-			"version": "v1.16.0",
-			"versionExact": "v1.16.0"
-=======
-			"revision": "130ebb7dc1d6b5a940198b47642fc8b20936a65d",
-			"revisionTime": "2018-12-06T20:26:46Z",
-			"version": "v1.16.1",
-			"versionExact": "v1.16.1"
->>>>>>> 9a006ea2
+			"revision": "130ebb7dc1d6b5a940198b47642fc8b20936a65d",
+			"revisionTime": "2018-12-06T20:26:46Z",
+			"version": "v1.16.1",
+			"versionExact": "v1.16.1"
 		},
 		{
 			"checksumSHA1": "vF/mS/jS7XHEMcePBuzN7iuJch0=",
 			"path": "github.com/aws/aws-sdk-go/service/directoryservice",
-<<<<<<< HEAD
-			"revision": "8e2c30c1f0ce88ba42eff973f07ee5ebe521f1ee",
-			"revisionTime": "2018-12-05T22:25:26Z",
-			"version": "v1.16.0",
-			"versionExact": "v1.16.0"
-=======
-			"revision": "130ebb7dc1d6b5a940198b47642fc8b20936a65d",
-			"revisionTime": "2018-12-06T20:26:46Z",
-			"version": "v1.16.1",
-			"versionExact": "v1.16.1"
->>>>>>> 9a006ea2
+			"revision": "130ebb7dc1d6b5a940198b47642fc8b20936a65d",
+			"revisionTime": "2018-12-06T20:26:46Z",
+			"version": "v1.16.1",
+			"versionExact": "v1.16.1"
 		},
 		{
 			"checksumSHA1": "FZ3Xj4yrrsURTvMpdD/Vh5CawjQ=",
 			"path": "github.com/aws/aws-sdk-go/service/dlm",
-<<<<<<< HEAD
-			"revision": "8e2c30c1f0ce88ba42eff973f07ee5ebe521f1ee",
-			"revisionTime": "2018-12-05T22:25:26Z",
-			"version": "v1.16.0",
-			"versionExact": "v1.16.0"
-=======
-			"revision": "130ebb7dc1d6b5a940198b47642fc8b20936a65d",
-			"revisionTime": "2018-12-06T20:26:46Z",
-			"version": "v1.16.1",
-			"versionExact": "v1.16.1"
->>>>>>> 9a006ea2
+			"revision": "130ebb7dc1d6b5a940198b47642fc8b20936a65d",
+			"revisionTime": "2018-12-06T20:26:46Z",
+			"version": "v1.16.1",
+			"versionExact": "v1.16.1"
 		},
 		{
 			"checksumSHA1": "vR23vLAg5qmLI9HbHJ+a7sfpJ+I=",
 			"path": "github.com/aws/aws-sdk-go/service/dynamodb",
-<<<<<<< HEAD
-			"revision": "8e2c30c1f0ce88ba42eff973f07ee5ebe521f1ee",
-			"revisionTime": "2018-12-05T22:25:26Z",
-			"version": "v1.16.0",
-			"versionExact": "v1.16.0"
-=======
-			"revision": "130ebb7dc1d6b5a940198b47642fc8b20936a65d",
-			"revisionTime": "2018-12-06T20:26:46Z",
-			"version": "v1.16.1",
-			"versionExact": "v1.16.1"
->>>>>>> 9a006ea2
+			"revision": "130ebb7dc1d6b5a940198b47642fc8b20936a65d",
+			"revisionTime": "2018-12-06T20:26:46Z",
+			"version": "v1.16.1",
+			"versionExact": "v1.16.1"
 		},
 		{
 			"checksumSHA1": "aoIrjPbY0OSLruA+f7IVRM8sGAU=",
 			"path": "github.com/aws/aws-sdk-go/service/ec2",
-<<<<<<< HEAD
-			"revision": "8e2c30c1f0ce88ba42eff973f07ee5ebe521f1ee",
-			"revisionTime": "2018-12-05T22:25:26Z",
-			"version": "v1.16.0",
-			"versionExact": "v1.16.0"
-=======
-			"revision": "130ebb7dc1d6b5a940198b47642fc8b20936a65d",
-			"revisionTime": "2018-12-06T20:26:46Z",
-			"version": "v1.16.1",
-			"versionExact": "v1.16.1"
->>>>>>> 9a006ea2
+			"revision": "130ebb7dc1d6b5a940198b47642fc8b20936a65d",
+			"revisionTime": "2018-12-06T20:26:46Z",
+			"version": "v1.16.1",
+			"versionExact": "v1.16.1"
 		},
 		{
 			"checksumSHA1": "Ib0Plp1+0bdv4RlTvyTjJY38drE=",
 			"path": "github.com/aws/aws-sdk-go/service/ecr",
-<<<<<<< HEAD
-			"revision": "8e2c30c1f0ce88ba42eff973f07ee5ebe521f1ee",
-			"revisionTime": "2018-12-05T22:25:26Z",
-			"version": "v1.16.0",
-			"versionExact": "v1.16.0"
-=======
-			"revision": "130ebb7dc1d6b5a940198b47642fc8b20936a65d",
-			"revisionTime": "2018-12-06T20:26:46Z",
-			"version": "v1.16.1",
-			"versionExact": "v1.16.1"
->>>>>>> 9a006ea2
+			"revision": "130ebb7dc1d6b5a940198b47642fc8b20936a65d",
+			"revisionTime": "2018-12-06T20:26:46Z",
+			"version": "v1.16.1",
+			"versionExact": "v1.16.1"
 		},
 		{
 			"checksumSHA1": "LdPUDsaddgfLmFc4qCht+X2IMco=",
 			"path": "github.com/aws/aws-sdk-go/service/ecs",
-<<<<<<< HEAD
-			"revision": "8e2c30c1f0ce88ba42eff973f07ee5ebe521f1ee",
-			"revisionTime": "2018-12-05T22:25:26Z",
-			"version": "v1.16.0",
-			"versionExact": "v1.16.0"
-=======
-			"revision": "130ebb7dc1d6b5a940198b47642fc8b20936a65d",
-			"revisionTime": "2018-12-06T20:26:46Z",
-			"version": "v1.16.1",
-			"versionExact": "v1.16.1"
->>>>>>> 9a006ea2
+			"revision": "130ebb7dc1d6b5a940198b47642fc8b20936a65d",
+			"revisionTime": "2018-12-06T20:26:46Z",
+			"version": "v1.16.1",
+			"versionExact": "v1.16.1"
 		},
 		{
 			"checksumSHA1": "OMSy0NvplbZDVfYouZY9YvfKZ5U=",
 			"path": "github.com/aws/aws-sdk-go/service/efs",
-<<<<<<< HEAD
-			"revision": "8e2c30c1f0ce88ba42eff973f07ee5ebe521f1ee",
-			"revisionTime": "2018-12-05T22:25:26Z",
-			"version": "v1.16.0",
-			"versionExact": "v1.16.0"
-=======
-			"revision": "130ebb7dc1d6b5a940198b47642fc8b20936a65d",
-			"revisionTime": "2018-12-06T20:26:46Z",
-			"version": "v1.16.1",
-			"versionExact": "v1.16.1"
->>>>>>> 9a006ea2
+			"revision": "130ebb7dc1d6b5a940198b47642fc8b20936a65d",
+			"revisionTime": "2018-12-06T20:26:46Z",
+			"version": "v1.16.1",
+			"versionExact": "v1.16.1"
 		},
 		{
 			"checksumSHA1": "VKlTdIYLTpoTdJ6RZEJOQnYMApo=",
 			"path": "github.com/aws/aws-sdk-go/service/eks",
-<<<<<<< HEAD
-			"revision": "8e2c30c1f0ce88ba42eff973f07ee5ebe521f1ee",
-			"revisionTime": "2018-12-05T22:25:26Z",
-			"version": "v1.16.0",
-			"versionExact": "v1.16.0"
-=======
-			"revision": "130ebb7dc1d6b5a940198b47642fc8b20936a65d",
-			"revisionTime": "2018-12-06T20:26:46Z",
-			"version": "v1.16.1",
-			"versionExact": "v1.16.1"
->>>>>>> 9a006ea2
+			"revision": "130ebb7dc1d6b5a940198b47642fc8b20936a65d",
+			"revisionTime": "2018-12-06T20:26:46Z",
+			"version": "v1.16.1",
+			"versionExact": "v1.16.1"
 		},
 		{
 			"checksumSHA1": "UR7K4m62MzrSPEB4KLLEQOsJ4mw=",
 			"path": "github.com/aws/aws-sdk-go/service/elasticache",
-<<<<<<< HEAD
-			"revision": "8e2c30c1f0ce88ba42eff973f07ee5ebe521f1ee",
-			"revisionTime": "2018-12-05T22:25:26Z",
-			"version": "v1.16.0",
-			"versionExact": "v1.16.0"
-=======
-			"revision": "130ebb7dc1d6b5a940198b47642fc8b20936a65d",
-			"revisionTime": "2018-12-06T20:26:46Z",
-			"version": "v1.16.1",
-			"versionExact": "v1.16.1"
->>>>>>> 9a006ea2
+			"revision": "130ebb7dc1d6b5a940198b47642fc8b20936a65d",
+			"revisionTime": "2018-12-06T20:26:46Z",
+			"version": "v1.16.1",
+			"versionExact": "v1.16.1"
 		},
 		{
 			"checksumSHA1": "iRZ8TBVI03KJhe3usx8HZH+hz7Q=",
 			"path": "github.com/aws/aws-sdk-go/service/elasticbeanstalk",
-<<<<<<< HEAD
-			"revision": "8e2c30c1f0ce88ba42eff973f07ee5ebe521f1ee",
-			"revisionTime": "2018-12-05T22:25:26Z",
-			"version": "v1.16.0",
-			"versionExact": "v1.16.0"
-=======
-			"revision": "130ebb7dc1d6b5a940198b47642fc8b20936a65d",
-			"revisionTime": "2018-12-06T20:26:46Z",
-			"version": "v1.16.1",
-			"versionExact": "v1.16.1"
->>>>>>> 9a006ea2
+			"revision": "130ebb7dc1d6b5a940198b47642fc8b20936a65d",
+			"revisionTime": "2018-12-06T20:26:46Z",
+			"version": "v1.16.1",
+			"versionExact": "v1.16.1"
 		},
 		{
 			"checksumSHA1": "sngpUj9zhOv9eXB8rXC7Q1gVfes=",
 			"path": "github.com/aws/aws-sdk-go/service/elasticsearchservice",
-<<<<<<< HEAD
-			"revision": "8e2c30c1f0ce88ba42eff973f07ee5ebe521f1ee",
-			"revisionTime": "2018-12-05T22:25:26Z",
-			"version": "v1.16.0",
-			"versionExact": "v1.16.0"
-=======
-			"revision": "130ebb7dc1d6b5a940198b47642fc8b20936a65d",
-			"revisionTime": "2018-12-06T20:26:46Z",
-			"version": "v1.16.1",
-			"versionExact": "v1.16.1"
->>>>>>> 9a006ea2
+			"revision": "130ebb7dc1d6b5a940198b47642fc8b20936a65d",
+			"revisionTime": "2018-12-06T20:26:46Z",
+			"version": "v1.16.1",
+			"versionExact": "v1.16.1"
 		},
 		{
 			"checksumSHA1": "51o7J8bfmOUB0if0P9kv8rR2sVY=",
 			"path": "github.com/aws/aws-sdk-go/service/elastictranscoder",
-<<<<<<< HEAD
-			"revision": "8e2c30c1f0ce88ba42eff973f07ee5ebe521f1ee",
-			"revisionTime": "2018-12-05T22:25:26Z",
-			"version": "v1.16.0",
-			"versionExact": "v1.16.0"
-=======
-			"revision": "130ebb7dc1d6b5a940198b47642fc8b20936a65d",
-			"revisionTime": "2018-12-06T20:26:46Z",
-			"version": "v1.16.1",
-			"versionExact": "v1.16.1"
->>>>>>> 9a006ea2
+			"revision": "130ebb7dc1d6b5a940198b47642fc8b20936a65d",
+			"revisionTime": "2018-12-06T20:26:46Z",
+			"version": "v1.16.1",
+			"versionExact": "v1.16.1"
 		},
 		{
 			"checksumSHA1": "f5/ev7DpX3Fn2Qg12TG8+aXX8Ek=",
 			"path": "github.com/aws/aws-sdk-go/service/elb",
-<<<<<<< HEAD
-			"revision": "8e2c30c1f0ce88ba42eff973f07ee5ebe521f1ee",
-			"revisionTime": "2018-12-05T22:25:26Z",
-			"version": "v1.16.0",
-			"versionExact": "v1.16.0"
-=======
-			"revision": "130ebb7dc1d6b5a940198b47642fc8b20936a65d",
-			"revisionTime": "2018-12-06T20:26:46Z",
-			"version": "v1.16.1",
-			"versionExact": "v1.16.1"
->>>>>>> 9a006ea2
+			"revision": "130ebb7dc1d6b5a940198b47642fc8b20936a65d",
+			"revisionTime": "2018-12-06T20:26:46Z",
+			"version": "v1.16.1",
+			"versionExact": "v1.16.1"
 		},
 		{
 			"checksumSHA1": "YtgoSAtYSC7BLwSoH+igswe89aY=",
 			"path": "github.com/aws/aws-sdk-go/service/elbv2",
-<<<<<<< HEAD
-			"revision": "8e2c30c1f0ce88ba42eff973f07ee5ebe521f1ee",
-			"revisionTime": "2018-12-05T22:25:26Z",
-			"version": "v1.16.0",
-			"versionExact": "v1.16.0"
-=======
-			"revision": "130ebb7dc1d6b5a940198b47642fc8b20936a65d",
-			"revisionTime": "2018-12-06T20:26:46Z",
-			"version": "v1.16.1",
-			"versionExact": "v1.16.1"
->>>>>>> 9a006ea2
+			"revision": "130ebb7dc1d6b5a940198b47642fc8b20936a65d",
+			"revisionTime": "2018-12-06T20:26:46Z",
+			"version": "v1.16.1",
+			"versionExact": "v1.16.1"
 		},
 		{
 			"checksumSHA1": "Kv3fpVUq/lOmilTffzAnRQ/5yPk=",
 			"path": "github.com/aws/aws-sdk-go/service/emr",
-<<<<<<< HEAD
-			"revision": "8e2c30c1f0ce88ba42eff973f07ee5ebe521f1ee",
-			"revisionTime": "2018-12-05T22:25:26Z",
-			"version": "v1.16.0",
-			"versionExact": "v1.16.0"
-=======
-			"revision": "130ebb7dc1d6b5a940198b47642fc8b20936a65d",
-			"revisionTime": "2018-12-06T20:26:46Z",
-			"version": "v1.16.1",
-			"versionExact": "v1.16.1"
->>>>>>> 9a006ea2
+			"revision": "130ebb7dc1d6b5a940198b47642fc8b20936a65d",
+			"revisionTime": "2018-12-06T20:26:46Z",
+			"version": "v1.16.1",
+			"versionExact": "v1.16.1"
 		},
 		{
 			"checksumSHA1": "DU0RoyteqoLXfLvOmyHt5l9Rcso=",
 			"path": "github.com/aws/aws-sdk-go/service/firehose",
-<<<<<<< HEAD
-			"revision": "8e2c30c1f0ce88ba42eff973f07ee5ebe521f1ee",
-			"revisionTime": "2018-12-05T22:25:26Z",
-			"version": "v1.16.0",
-			"versionExact": "v1.16.0"
-=======
-			"revision": "130ebb7dc1d6b5a940198b47642fc8b20936a65d",
-			"revisionTime": "2018-12-06T20:26:46Z",
-			"version": "v1.16.1",
-			"versionExact": "v1.16.1"
->>>>>>> 9a006ea2
+			"revision": "130ebb7dc1d6b5a940198b47642fc8b20936a65d",
+			"revisionTime": "2018-12-06T20:26:46Z",
+			"version": "v1.16.1",
+			"versionExact": "v1.16.1"
 		},
 		{
 			"checksumSHA1": "lAJmnDWbMBwbWp2LNj+EgoK44Gw=",
 			"path": "github.com/aws/aws-sdk-go/service/fms",
-<<<<<<< HEAD
-			"revision": "8e2c30c1f0ce88ba42eff973f07ee5ebe521f1ee",
-			"revisionTime": "2018-12-05T22:25:26Z",
-			"version": "v1.16.0",
-			"versionExact": "v1.16.0"
-=======
-			"revision": "130ebb7dc1d6b5a940198b47642fc8b20936a65d",
-			"revisionTime": "2018-12-06T20:26:46Z",
-			"version": "v1.16.1",
-			"versionExact": "v1.16.1"
->>>>>>> 9a006ea2
+			"revision": "130ebb7dc1d6b5a940198b47642fc8b20936a65d",
+			"revisionTime": "2018-12-06T20:26:46Z",
+			"version": "v1.16.1",
+			"versionExact": "v1.16.1"
 		},
 		{
 			"checksumSHA1": "c/IsAPShJ5KqIvcPtLdVHOMVDls=",
 			"path": "github.com/aws/aws-sdk-go/service/fsx",
-<<<<<<< HEAD
-			"revision": "8e2c30c1f0ce88ba42eff973f07ee5ebe521f1ee",
-			"revisionTime": "2018-12-05T22:25:26Z",
-			"version": "v1.16.0",
-			"versionExact": "v1.16.0"
-=======
-			"revision": "130ebb7dc1d6b5a940198b47642fc8b20936a65d",
-			"revisionTime": "2018-12-06T20:26:46Z",
-			"version": "v1.16.1",
-			"versionExact": "v1.16.1"
->>>>>>> 9a006ea2
+			"revision": "130ebb7dc1d6b5a940198b47642fc8b20936a65d",
+			"revisionTime": "2018-12-06T20:26:46Z",
+			"version": "v1.16.1",
+			"versionExact": "v1.16.1"
 		},
 		{
 			"checksumSHA1": "lFPp7zRj9WY8RdfYhF67iklwO0w=",
 			"path": "github.com/aws/aws-sdk-go/service/gamelift",
-<<<<<<< HEAD
-			"revision": "8e2c30c1f0ce88ba42eff973f07ee5ebe521f1ee",
-			"revisionTime": "2018-12-05T22:25:26Z",
-			"version": "v1.16.0",
-			"versionExact": "v1.16.0"
-=======
-			"revision": "130ebb7dc1d6b5a940198b47642fc8b20936a65d",
-			"revisionTime": "2018-12-06T20:26:46Z",
-			"version": "v1.16.1",
-			"versionExact": "v1.16.1"
->>>>>>> 9a006ea2
+			"revision": "130ebb7dc1d6b5a940198b47642fc8b20936a65d",
+			"revisionTime": "2018-12-06T20:26:46Z",
+			"version": "v1.16.1",
+			"versionExact": "v1.16.1"
 		},
 		{
 			"checksumSHA1": "pBpTxtvlOcheGUvQcKTF7IgSjKI=",
 			"path": "github.com/aws/aws-sdk-go/service/glacier",
-<<<<<<< HEAD
-			"revision": "8e2c30c1f0ce88ba42eff973f07ee5ebe521f1ee",
-			"revisionTime": "2018-12-05T22:25:26Z",
-			"version": "v1.16.0",
-			"versionExact": "v1.16.0"
-=======
-			"revision": "130ebb7dc1d6b5a940198b47642fc8b20936a65d",
-			"revisionTime": "2018-12-06T20:26:46Z",
-			"version": "v1.16.1",
-			"versionExact": "v1.16.1"
->>>>>>> 9a006ea2
+			"revision": "130ebb7dc1d6b5a940198b47642fc8b20936a65d",
+			"revisionTime": "2018-12-06T20:26:46Z",
+			"version": "v1.16.1",
+			"versionExact": "v1.16.1"
 		},
 		{
 			"checksumSHA1": "5kEA8EUoVwodknTHutskiCfu4+c=",
 			"path": "github.com/aws/aws-sdk-go/service/glue",
-<<<<<<< HEAD
-			"revision": "8e2c30c1f0ce88ba42eff973f07ee5ebe521f1ee",
-			"revisionTime": "2018-12-05T22:25:26Z",
-			"version": "v1.16.0",
-			"versionExact": "v1.16.0"
-=======
-			"revision": "130ebb7dc1d6b5a940198b47642fc8b20936a65d",
-			"revisionTime": "2018-12-06T20:26:46Z",
-			"version": "v1.16.1",
-			"versionExact": "v1.16.1"
->>>>>>> 9a006ea2
+			"revision": "130ebb7dc1d6b5a940198b47642fc8b20936a65d",
+			"revisionTime": "2018-12-06T20:26:46Z",
+			"version": "v1.16.1",
+			"versionExact": "v1.16.1"
 		},
 		{
 			"checksumSHA1": "xZ2l/R+wAayMQ8CdZoYHPjOg7Jc=",
 			"path": "github.com/aws/aws-sdk-go/service/guardduty",
-<<<<<<< HEAD
-			"revision": "8e2c30c1f0ce88ba42eff973f07ee5ebe521f1ee",
-			"revisionTime": "2018-12-05T22:25:26Z",
-			"version": "v1.16.0",
-			"versionExact": "v1.16.0"
-=======
-			"revision": "130ebb7dc1d6b5a940198b47642fc8b20936a65d",
-			"revisionTime": "2018-12-06T20:26:46Z",
-			"version": "v1.16.1",
-			"versionExact": "v1.16.1"
->>>>>>> 9a006ea2
+			"revision": "130ebb7dc1d6b5a940198b47642fc8b20936a65d",
+			"revisionTime": "2018-12-06T20:26:46Z",
+			"version": "v1.16.1",
+			"versionExact": "v1.16.1"
 		},
 		{
 			"checksumSHA1": "jP0j5YGmalZMZxoSaBNzxwbnKdI=",
 			"path": "github.com/aws/aws-sdk-go/service/iam",
-<<<<<<< HEAD
-			"revision": "8e2c30c1f0ce88ba42eff973f07ee5ebe521f1ee",
-			"revisionTime": "2018-12-05T22:25:26Z",
-			"version": "v1.16.0",
-			"versionExact": "v1.16.0"
-=======
-			"revision": "130ebb7dc1d6b5a940198b47642fc8b20936a65d",
-			"revisionTime": "2018-12-06T20:26:46Z",
-			"version": "v1.16.1",
-			"versionExact": "v1.16.1"
->>>>>>> 9a006ea2
+			"revision": "130ebb7dc1d6b5a940198b47642fc8b20936a65d",
+			"revisionTime": "2018-12-06T20:26:46Z",
+			"version": "v1.16.1",
+			"versionExact": "v1.16.1"
 		},
 		{
 			"checksumSHA1": "0EmBq5ipRFEW1qSToFlBP6WmRyA=",
 			"path": "github.com/aws/aws-sdk-go/service/inspector",
-<<<<<<< HEAD
-			"revision": "8e2c30c1f0ce88ba42eff973f07ee5ebe521f1ee",
-			"revisionTime": "2018-12-05T22:25:26Z",
-			"version": "v1.16.0",
-			"versionExact": "v1.16.0"
-=======
-			"revision": "130ebb7dc1d6b5a940198b47642fc8b20936a65d",
-			"revisionTime": "2018-12-06T20:26:46Z",
-			"version": "v1.16.1",
-			"versionExact": "v1.16.1"
->>>>>>> 9a006ea2
+			"revision": "130ebb7dc1d6b5a940198b47642fc8b20936a65d",
+			"revisionTime": "2018-12-06T20:26:46Z",
+			"version": "v1.16.1",
+			"versionExact": "v1.16.1"
 		},
 		{
 			"checksumSHA1": "F++CRr0nNy1/pg06Bb8rqPSf6FU=",
 			"path": "github.com/aws/aws-sdk-go/service/iot",
-<<<<<<< HEAD
-			"revision": "8e2c30c1f0ce88ba42eff973f07ee5ebe521f1ee",
-			"revisionTime": "2018-12-05T22:25:26Z",
-			"version": "v1.16.0",
-			"versionExact": "v1.16.0"
-=======
-			"revision": "130ebb7dc1d6b5a940198b47642fc8b20936a65d",
-			"revisionTime": "2018-12-06T20:26:46Z",
-			"version": "v1.16.1",
-			"versionExact": "v1.16.1"
->>>>>>> 9a006ea2
+			"revision": "130ebb7dc1d6b5a940198b47642fc8b20936a65d",
+			"revisionTime": "2018-12-06T20:26:46Z",
+			"version": "v1.16.1",
+			"versionExact": "v1.16.1"
 		},
 		{
 			"checksumSHA1": "rTnVWHb+GKYm5wmBnkaggHn5rDk=",
 			"path": "github.com/aws/aws-sdk-go/service/kafka",
-<<<<<<< HEAD
-			"revision": "8e2c30c1f0ce88ba42eff973f07ee5ebe521f1ee",
-			"revisionTime": "2018-12-05T22:25:26Z",
-			"version": "v1.16.0",
-			"versionExact": "v1.16.0"
-=======
-			"revision": "130ebb7dc1d6b5a940198b47642fc8b20936a65d",
-			"revisionTime": "2018-12-06T20:26:46Z",
-			"version": "v1.16.1",
-			"versionExact": "v1.16.1"
->>>>>>> 9a006ea2
+			"revision": "130ebb7dc1d6b5a940198b47642fc8b20936a65d",
+			"revisionTime": "2018-12-06T20:26:46Z",
+			"version": "v1.16.1",
+			"versionExact": "v1.16.1"
 		},
 		{
 			"checksumSHA1": "BqFgvuCkO8U2SOLpzBEWAwkSwL0=",
 			"path": "github.com/aws/aws-sdk-go/service/kinesis",
-<<<<<<< HEAD
-			"revision": "8e2c30c1f0ce88ba42eff973f07ee5ebe521f1ee",
-			"revisionTime": "2018-12-05T22:25:26Z",
-			"version": "v1.16.0",
-			"versionExact": "v1.16.0"
-=======
-			"revision": "130ebb7dc1d6b5a940198b47642fc8b20936a65d",
-			"revisionTime": "2018-12-06T20:26:46Z",
-			"version": "v1.16.1",
-			"versionExact": "v1.16.1"
->>>>>>> 9a006ea2
+			"revision": "130ebb7dc1d6b5a940198b47642fc8b20936a65d",
+			"revisionTime": "2018-12-06T20:26:46Z",
+			"version": "v1.16.1",
+			"versionExact": "v1.16.1"
 		},
 		{
 			"checksumSHA1": "ypJEfNs+8bg9cHf9ybl7Xy0rYLw=",
 			"path": "github.com/aws/aws-sdk-go/service/kinesisanalytics",
-<<<<<<< HEAD
-			"revision": "8e2c30c1f0ce88ba42eff973f07ee5ebe521f1ee",
-			"revisionTime": "2018-12-05T22:25:26Z",
-			"version": "v1.16.0",
-			"versionExact": "v1.16.0"
-=======
-			"revision": "130ebb7dc1d6b5a940198b47642fc8b20936a65d",
-			"revisionTime": "2018-12-06T20:26:46Z",
-			"version": "v1.16.1",
-			"versionExact": "v1.16.1"
->>>>>>> 9a006ea2
+			"revision": "130ebb7dc1d6b5a940198b47642fc8b20936a65d",
+			"revisionTime": "2018-12-06T20:26:46Z",
+			"version": "v1.16.1",
+			"versionExact": "v1.16.1"
 		},
 		{
 			"checksumSHA1": "nJJxnlD6/kRWnmeE0Qp1zgYfICU=",
 			"path": "github.com/aws/aws-sdk-go/service/kms",
-<<<<<<< HEAD
-			"revision": "8e2c30c1f0ce88ba42eff973f07ee5ebe521f1ee",
-			"revisionTime": "2018-12-05T22:25:26Z",
-			"version": "v1.16.0",
-			"versionExact": "v1.16.0"
-=======
-			"revision": "130ebb7dc1d6b5a940198b47642fc8b20936a65d",
-			"revisionTime": "2018-12-06T20:26:46Z",
-			"version": "v1.16.1",
-			"versionExact": "v1.16.1"
->>>>>>> 9a006ea2
+			"revision": "130ebb7dc1d6b5a940198b47642fc8b20936a65d",
+			"revisionTime": "2018-12-06T20:26:46Z",
+			"version": "v1.16.1",
+			"versionExact": "v1.16.1"
 		},
 		{
 			"checksumSHA1": "1yQUBUY5Sv5q6HBtYRtIJvFFaZQ=",
 			"path": "github.com/aws/aws-sdk-go/service/lambda",
-<<<<<<< HEAD
-			"revision": "8e2c30c1f0ce88ba42eff973f07ee5ebe521f1ee",
-			"revisionTime": "2018-12-05T22:25:26Z",
-			"version": "v1.16.0",
-			"versionExact": "v1.16.0"
-=======
-			"revision": "130ebb7dc1d6b5a940198b47642fc8b20936a65d",
-			"revisionTime": "2018-12-06T20:26:46Z",
-			"version": "v1.16.1",
-			"versionExact": "v1.16.1"
->>>>>>> 9a006ea2
+			"revision": "130ebb7dc1d6b5a940198b47642fc8b20936a65d",
+			"revisionTime": "2018-12-06T20:26:46Z",
+			"version": "v1.16.1",
+			"versionExact": "v1.16.1"
 		},
 		{
 			"checksumSHA1": "wc9UrCG0Gj4OXbNWPOPQZAtM3PM=",
 			"path": "github.com/aws/aws-sdk-go/service/lexmodelbuildingservice",
-<<<<<<< HEAD
-			"revision": "8e2c30c1f0ce88ba42eff973f07ee5ebe521f1ee",
-			"revisionTime": "2018-12-05T22:25:26Z",
-			"version": "v1.16.0",
-			"versionExact": "v1.16.0"
-=======
-			"revision": "130ebb7dc1d6b5a940198b47642fc8b20936a65d",
-			"revisionTime": "2018-12-06T20:26:46Z",
-			"version": "v1.16.1",
-			"versionExact": "v1.16.1"
->>>>>>> 9a006ea2
+			"revision": "130ebb7dc1d6b5a940198b47642fc8b20936a65d",
+			"revisionTime": "2018-12-06T20:26:46Z",
+			"version": "v1.16.1",
+			"versionExact": "v1.16.1"
 		},
 		{
 			"checksumSHA1": "p+dZ6RjD1lYHe8I0vuWxZHAuoL4=",
 			"path": "github.com/aws/aws-sdk-go/service/licensemanager",
-<<<<<<< HEAD
-			"revision": "8e2c30c1f0ce88ba42eff973f07ee5ebe521f1ee",
-			"revisionTime": "2018-12-05T22:25:26Z",
-			"version": "v1.16.0",
-			"versionExact": "v1.16.0"
-=======
-			"revision": "130ebb7dc1d6b5a940198b47642fc8b20936a65d",
-			"revisionTime": "2018-12-06T20:26:46Z",
-			"version": "v1.16.1",
-			"versionExact": "v1.16.1"
->>>>>>> 9a006ea2
+			"revision": "130ebb7dc1d6b5a940198b47642fc8b20936a65d",
+			"revisionTime": "2018-12-06T20:26:46Z",
+			"version": "v1.16.1",
+			"versionExact": "v1.16.1"
 		},
 		{
 			"checksumSHA1": "CNuSI6Ik9u7l9XG9rehlD/70LO8=",
 			"path": "github.com/aws/aws-sdk-go/service/lightsail",
-<<<<<<< HEAD
-			"revision": "8e2c30c1f0ce88ba42eff973f07ee5ebe521f1ee",
-			"revisionTime": "2018-12-05T22:25:26Z",
-			"version": "v1.16.0",
-			"versionExact": "v1.16.0"
-=======
-			"revision": "130ebb7dc1d6b5a940198b47642fc8b20936a65d",
-			"revisionTime": "2018-12-06T20:26:46Z",
-			"version": "v1.16.1",
-			"versionExact": "v1.16.1"
->>>>>>> 9a006ea2
+			"revision": "130ebb7dc1d6b5a940198b47642fc8b20936a65d",
+			"revisionTime": "2018-12-06T20:26:46Z",
+			"version": "v1.16.1",
+			"versionExact": "v1.16.1"
 		},
 		{
 			"checksumSHA1": "RVGzBxEeU2U6tmIWIsK4HNCYOig=",
 			"path": "github.com/aws/aws-sdk-go/service/macie",
-<<<<<<< HEAD
-			"revision": "8e2c30c1f0ce88ba42eff973f07ee5ebe521f1ee",
-			"revisionTime": "2018-12-05T22:25:26Z",
-			"version": "v1.16.0",
-			"versionExact": "v1.16.0"
-=======
-			"revision": "130ebb7dc1d6b5a940198b47642fc8b20936a65d",
-			"revisionTime": "2018-12-06T20:26:46Z",
-			"version": "v1.16.1",
-			"versionExact": "v1.16.1"
->>>>>>> 9a006ea2
+			"revision": "130ebb7dc1d6b5a940198b47642fc8b20936a65d",
+			"revisionTime": "2018-12-06T20:26:46Z",
+			"version": "v1.16.1",
+			"versionExact": "v1.16.1"
 		},
 		{
 			"checksumSHA1": "AA7Zjf/KamTnTY5iIcQDijs/0FA=",
 			"path": "github.com/aws/aws-sdk-go/service/mediaconvert",
-<<<<<<< HEAD
-			"revision": "8e2c30c1f0ce88ba42eff973f07ee5ebe521f1ee",
-			"revisionTime": "2018-12-05T22:25:26Z",
-			"version": "v1.16.0",
-			"versionExact": "v1.16.0"
-		},
-		{
-			"checksumSHA1": "G6R94r+FNokXL8y/YUqlour6ljM=",
-			"path": "github.com/aws/aws-sdk-go/service/medialive",
-			"revision": "8e2c30c1f0ce88ba42eff973f07ee5ebe521f1ee",
-			"revisionTime": "2018-12-05T22:25:26Z",
-			"version": "v1.16.0",
-			"versionExact": "v1.16.0"
-=======
 			"revision": "130ebb7dc1d6b5a940198b47642fc8b20936a65d",
 			"revisionTime": "2018-12-06T20:26:46Z",
 			"version": "v1.16.1",
@@ -1652,532 +901,286 @@
 			"revisionTime": "2018-12-06T20:26:46Z",
 			"version": "v1.16.1",
 			"versionExact": "v1.16.1"
->>>>>>> 9a006ea2
 		},
 		{
 			"checksumSHA1": "v7MG8aSUyEhBcZ5MqGbuSwhZUfo=",
 			"path": "github.com/aws/aws-sdk-go/service/mediapackage",
-<<<<<<< HEAD
-			"revision": "8e2c30c1f0ce88ba42eff973f07ee5ebe521f1ee",
-			"revisionTime": "2018-12-05T22:25:26Z",
-			"version": "v1.16.0",
-			"versionExact": "v1.16.0"
-=======
-			"revision": "130ebb7dc1d6b5a940198b47642fc8b20936a65d",
-			"revisionTime": "2018-12-06T20:26:46Z",
-			"version": "v1.16.1",
-			"versionExact": "v1.16.1"
->>>>>>> 9a006ea2
+			"revision": "130ebb7dc1d6b5a940198b47642fc8b20936a65d",
+			"revisionTime": "2018-12-06T20:26:46Z",
+			"version": "v1.16.1",
+			"versionExact": "v1.16.1"
 		},
 		{
 			"checksumSHA1": "PI4HQYFv1c30dZh4O4CpuxC1sc8=",
 			"path": "github.com/aws/aws-sdk-go/service/mediastore",
-<<<<<<< HEAD
-			"revision": "8e2c30c1f0ce88ba42eff973f07ee5ebe521f1ee",
-			"revisionTime": "2018-12-05T22:25:26Z",
-			"version": "v1.16.0",
-			"versionExact": "v1.16.0"
-=======
-			"revision": "130ebb7dc1d6b5a940198b47642fc8b20936a65d",
-			"revisionTime": "2018-12-06T20:26:46Z",
-			"version": "v1.16.1",
-			"versionExact": "v1.16.1"
->>>>>>> 9a006ea2
+			"revision": "130ebb7dc1d6b5a940198b47642fc8b20936a65d",
+			"revisionTime": "2018-12-06T20:26:46Z",
+			"version": "v1.16.1",
+			"versionExact": "v1.16.1"
 		},
 		{
 			"checksumSHA1": "kq99e0KCM51EmVJwJ2ycUdzwLWM=",
 			"path": "github.com/aws/aws-sdk-go/service/mediastoredata",
-<<<<<<< HEAD
-			"revision": "8e2c30c1f0ce88ba42eff973f07ee5ebe521f1ee",
-			"revisionTime": "2018-12-05T22:25:26Z",
-			"version": "v1.16.0",
-			"versionExact": "v1.16.0"
-=======
-			"revision": "130ebb7dc1d6b5a940198b47642fc8b20936a65d",
-			"revisionTime": "2018-12-06T20:26:46Z",
-			"version": "v1.16.1",
-			"versionExact": "v1.16.1"
->>>>>>> 9a006ea2
+			"revision": "130ebb7dc1d6b5a940198b47642fc8b20936a65d",
+			"revisionTime": "2018-12-06T20:26:46Z",
+			"version": "v1.16.1",
+			"versionExact": "v1.16.1"
 		},
 		{
 			"checksumSHA1": "7pzucTal5LRv3wPFxICzggBTA1o=",
 			"path": "github.com/aws/aws-sdk-go/service/mq",
-<<<<<<< HEAD
-			"revision": "8e2c30c1f0ce88ba42eff973f07ee5ebe521f1ee",
-			"revisionTime": "2018-12-05T22:25:26Z",
-			"version": "v1.16.0",
-			"versionExact": "v1.16.0"
-=======
-			"revision": "130ebb7dc1d6b5a940198b47642fc8b20936a65d",
-			"revisionTime": "2018-12-06T20:26:46Z",
-			"version": "v1.16.1",
-			"versionExact": "v1.16.1"
->>>>>>> 9a006ea2
+			"revision": "130ebb7dc1d6b5a940198b47642fc8b20936a65d",
+			"revisionTime": "2018-12-06T20:26:46Z",
+			"version": "v1.16.1",
+			"versionExact": "v1.16.1"
 		},
 		{
 			"checksumSHA1": "y1mGrPJlPShO/yOagp/iFRyHMtg=",
 			"path": "github.com/aws/aws-sdk-go/service/neptune",
-<<<<<<< HEAD
-			"revision": "8e2c30c1f0ce88ba42eff973f07ee5ebe521f1ee",
-			"revisionTime": "2018-12-05T22:25:26Z",
-			"version": "v1.16.0",
-			"versionExact": "v1.16.0"
-=======
-			"revision": "130ebb7dc1d6b5a940198b47642fc8b20936a65d",
-			"revisionTime": "2018-12-06T20:26:46Z",
-			"version": "v1.16.1",
-			"versionExact": "v1.16.1"
->>>>>>> 9a006ea2
+			"revision": "130ebb7dc1d6b5a940198b47642fc8b20936a65d",
+			"revisionTime": "2018-12-06T20:26:46Z",
+			"version": "v1.16.1",
+			"versionExact": "v1.16.1"
 		},
 		{
 			"checksumSHA1": "ZkfCVW7M7hCcVhk4wUPOhIhfKm0=",
 			"path": "github.com/aws/aws-sdk-go/service/opsworks",
-<<<<<<< HEAD
-			"revision": "8e2c30c1f0ce88ba42eff973f07ee5ebe521f1ee",
-			"revisionTime": "2018-12-05T22:25:26Z",
-			"version": "v1.16.0",
-			"versionExact": "v1.16.0"
-=======
-			"revision": "130ebb7dc1d6b5a940198b47642fc8b20936a65d",
-			"revisionTime": "2018-12-06T20:26:46Z",
-			"version": "v1.16.1",
-			"versionExact": "v1.16.1"
->>>>>>> 9a006ea2
+			"revision": "130ebb7dc1d6b5a940198b47642fc8b20936a65d",
+			"revisionTime": "2018-12-06T20:26:46Z",
+			"version": "v1.16.1",
+			"versionExact": "v1.16.1"
 		},
 		{
 			"checksumSHA1": "IdC5J+v9k89X8w+Nfh50UZzVD2I=",
 			"path": "github.com/aws/aws-sdk-go/service/organizations",
-<<<<<<< HEAD
-			"revision": "8e2c30c1f0ce88ba42eff973f07ee5ebe521f1ee",
-			"revisionTime": "2018-12-05T22:25:26Z",
-			"version": "v1.16.0",
-			"versionExact": "v1.16.0"
-=======
-			"revision": "130ebb7dc1d6b5a940198b47642fc8b20936a65d",
-			"revisionTime": "2018-12-06T20:26:46Z",
-			"version": "v1.16.1",
-			"versionExact": "v1.16.1"
->>>>>>> 9a006ea2
+			"revision": "130ebb7dc1d6b5a940198b47642fc8b20936a65d",
+			"revisionTime": "2018-12-06T20:26:46Z",
+			"version": "v1.16.1",
+			"versionExact": "v1.16.1"
 		},
 		{
 			"checksumSHA1": "0tkM+hh0nqbF1h+fi8bM+7ervTw=",
 			"path": "github.com/aws/aws-sdk-go/service/pinpoint",
-<<<<<<< HEAD
-			"revision": "8e2c30c1f0ce88ba42eff973f07ee5ebe521f1ee",
-			"revisionTime": "2018-12-05T22:25:26Z",
-			"version": "v1.16.0",
-			"versionExact": "v1.16.0"
-=======
-			"revision": "130ebb7dc1d6b5a940198b47642fc8b20936a65d",
-			"revisionTime": "2018-12-06T20:26:46Z",
-			"version": "v1.16.1",
-			"versionExact": "v1.16.1"
->>>>>>> 9a006ea2
+			"revision": "130ebb7dc1d6b5a940198b47642fc8b20936a65d",
+			"revisionTime": "2018-12-06T20:26:46Z",
+			"version": "v1.16.1",
+			"versionExact": "v1.16.1"
 		},
 		{
 			"checksumSHA1": "xKY1N27xgmGIfx4qRKsuPRzhY4Q=",
 			"path": "github.com/aws/aws-sdk-go/service/pricing",
-<<<<<<< HEAD
-			"revision": "8e2c30c1f0ce88ba42eff973f07ee5ebe521f1ee",
-			"revisionTime": "2018-12-05T22:25:26Z",
-			"version": "v1.16.0",
-			"versionExact": "v1.16.0"
-=======
-			"revision": "130ebb7dc1d6b5a940198b47642fc8b20936a65d",
-			"revisionTime": "2018-12-06T20:26:46Z",
-			"version": "v1.16.1",
-			"versionExact": "v1.16.1"
->>>>>>> 9a006ea2
+			"revision": "130ebb7dc1d6b5a940198b47642fc8b20936a65d",
+			"revisionTime": "2018-12-06T20:26:46Z",
+			"version": "v1.16.1",
+			"versionExact": "v1.16.1"
 		},
 		{
 			"checksumSHA1": "s3wuGhJU+8jRioLXfuF4T+/Y6wI=",
 			"path": "github.com/aws/aws-sdk-go/service/ram",
-<<<<<<< HEAD
-			"revision": "8e2c30c1f0ce88ba42eff973f07ee5ebe521f1ee",
-			"revisionTime": "2018-12-05T22:25:26Z",
-			"version": "v1.16.0",
-			"versionExact": "v1.16.0"
-=======
-			"revision": "130ebb7dc1d6b5a940198b47642fc8b20936a65d",
-			"revisionTime": "2018-12-06T20:26:46Z",
-			"version": "v1.16.1",
-			"versionExact": "v1.16.1"
->>>>>>> 9a006ea2
+			"revision": "130ebb7dc1d6b5a940198b47642fc8b20936a65d",
+			"revisionTime": "2018-12-06T20:26:46Z",
+			"version": "v1.16.1",
+			"versionExact": "v1.16.1"
 		},
 		{
 			"checksumSHA1": "lLohW7k8nmjSYtOLFSX1Zke/1ws=",
 			"path": "github.com/aws/aws-sdk-go/service/rds",
-<<<<<<< HEAD
-			"revision": "8e2c30c1f0ce88ba42eff973f07ee5ebe521f1ee",
-			"revisionTime": "2018-12-05T22:25:26Z",
-			"version": "v1.16.0",
-			"versionExact": "v1.16.0"
-=======
-			"revision": "130ebb7dc1d6b5a940198b47642fc8b20936a65d",
-			"revisionTime": "2018-12-06T20:26:46Z",
-			"version": "v1.16.1",
-			"versionExact": "v1.16.1"
->>>>>>> 9a006ea2
+			"revision": "130ebb7dc1d6b5a940198b47642fc8b20936a65d",
+			"revisionTime": "2018-12-06T20:26:46Z",
+			"version": "v1.16.1",
+			"versionExact": "v1.16.1"
 		},
 		{
 			"checksumSHA1": "g7jdi7nakUjE2FhIUvyIKHfTGGY=",
 			"path": "github.com/aws/aws-sdk-go/service/redshift",
-<<<<<<< HEAD
-			"revision": "8e2c30c1f0ce88ba42eff973f07ee5ebe521f1ee",
-			"revisionTime": "2018-12-05T22:25:26Z",
-			"version": "v1.16.0",
-			"versionExact": "v1.16.0"
-=======
-			"revision": "130ebb7dc1d6b5a940198b47642fc8b20936a65d",
-			"revisionTime": "2018-12-06T20:26:46Z",
-			"version": "v1.16.1",
-			"versionExact": "v1.16.1"
->>>>>>> 9a006ea2
+			"revision": "130ebb7dc1d6b5a940198b47642fc8b20936a65d",
+			"revisionTime": "2018-12-06T20:26:46Z",
+			"version": "v1.16.1",
+			"versionExact": "v1.16.1"
 		},
 		{
 			"checksumSHA1": "Xw+FQNNThXt51ctmHF7jvJ4KMPE=",
 			"path": "github.com/aws/aws-sdk-go/service/resourcegroups",
-<<<<<<< HEAD
-			"revision": "8e2c30c1f0ce88ba42eff973f07ee5ebe521f1ee",
-			"revisionTime": "2018-12-05T22:25:26Z",
-			"version": "v1.16.0",
-			"versionExact": "v1.16.0"
-=======
-			"revision": "130ebb7dc1d6b5a940198b47642fc8b20936a65d",
-			"revisionTime": "2018-12-06T20:26:46Z",
-			"version": "v1.16.1",
-			"versionExact": "v1.16.1"
->>>>>>> 9a006ea2
+			"revision": "130ebb7dc1d6b5a940198b47642fc8b20936a65d",
+			"revisionTime": "2018-12-06T20:26:46Z",
+			"version": "v1.16.1",
+			"versionExact": "v1.16.1"
 		},
 		{
 			"checksumSHA1": "53NTFDhKRRDU79BtY7oKzFQFY1Y=",
 			"path": "github.com/aws/aws-sdk-go/service/route53",
-<<<<<<< HEAD
-			"revision": "8e2c30c1f0ce88ba42eff973f07ee5ebe521f1ee",
-			"revisionTime": "2018-12-05T22:25:26Z",
-			"version": "v1.16.0",
-			"versionExact": "v1.16.0"
-=======
-			"revision": "130ebb7dc1d6b5a940198b47642fc8b20936a65d",
-			"revisionTime": "2018-12-06T20:26:46Z",
-			"version": "v1.16.1",
-			"versionExact": "v1.16.1"
->>>>>>> 9a006ea2
+			"revision": "130ebb7dc1d6b5a940198b47642fc8b20936a65d",
+			"revisionTime": "2018-12-06T20:26:46Z",
+			"version": "v1.16.1",
+			"versionExact": "v1.16.1"
 		},
 		{
 			"checksumSHA1": "BXq9iFh96oyJIvbqSYGXLjgiSLw=",
 			"path": "github.com/aws/aws-sdk-go/service/route53resolver",
-<<<<<<< HEAD
-			"revision": "8e2c30c1f0ce88ba42eff973f07ee5ebe521f1ee",
-			"revisionTime": "2018-12-05T22:25:26Z",
-			"version": "v1.16.0",
-			"versionExact": "v1.16.0"
-=======
-			"revision": "130ebb7dc1d6b5a940198b47642fc8b20936a65d",
-			"revisionTime": "2018-12-06T20:26:46Z",
-			"version": "v1.16.1",
-			"versionExact": "v1.16.1"
->>>>>>> 9a006ea2
+			"revision": "130ebb7dc1d6b5a940198b47642fc8b20936a65d",
+			"revisionTime": "2018-12-06T20:26:46Z",
+			"version": "v1.16.1",
+			"versionExact": "v1.16.1"
 		},
 		{
 			"checksumSHA1": "Yf7QqY/SEIZGYk9aiXLBqNYFl40=",
 			"path": "github.com/aws/aws-sdk-go/service/s3",
-<<<<<<< HEAD
-			"revision": "8e2c30c1f0ce88ba42eff973f07ee5ebe521f1ee",
-			"revisionTime": "2018-12-05T22:25:26Z",
-			"version": "v1.16.0",
-			"versionExact": "v1.16.0"
-=======
-			"revision": "130ebb7dc1d6b5a940198b47642fc8b20936a65d",
-			"revisionTime": "2018-12-06T20:26:46Z",
-			"version": "v1.16.1",
-			"versionExact": "v1.16.1"
->>>>>>> 9a006ea2
+			"revision": "130ebb7dc1d6b5a940198b47642fc8b20936a65d",
+			"revisionTime": "2018-12-06T20:26:46Z",
+			"version": "v1.16.1",
+			"versionExact": "v1.16.1"
 		},
 		{
 			"checksumSHA1": "FbkPWlKZWAf54agVdPLF6IIqCHY=",
 			"path": "github.com/aws/aws-sdk-go/service/sagemaker",
-<<<<<<< HEAD
-			"revision": "8e2c30c1f0ce88ba42eff973f07ee5ebe521f1ee",
-			"revisionTime": "2018-12-05T22:25:26Z",
-			"version": "v1.16.0",
-			"versionExact": "v1.16.0"
-=======
-			"revision": "130ebb7dc1d6b5a940198b47642fc8b20936a65d",
-			"revisionTime": "2018-12-06T20:26:46Z",
-			"version": "v1.16.1",
-			"versionExact": "v1.16.1"
->>>>>>> 9a006ea2
+			"revision": "130ebb7dc1d6b5a940198b47642fc8b20936a65d",
+			"revisionTime": "2018-12-06T20:26:46Z",
+			"version": "v1.16.1",
+			"versionExact": "v1.16.1"
 		},
 		{
 			"checksumSHA1": "hG6ytdNUcbvYkm77SH5zIyhYxF8=",
 			"path": "github.com/aws/aws-sdk-go/service/secretsmanager",
-<<<<<<< HEAD
-			"revision": "8e2c30c1f0ce88ba42eff973f07ee5ebe521f1ee",
-			"revisionTime": "2018-12-05T22:25:26Z",
-			"version": "v1.16.0",
-			"versionExact": "v1.16.0"
-=======
-			"revision": "130ebb7dc1d6b5a940198b47642fc8b20936a65d",
-			"revisionTime": "2018-12-06T20:26:46Z",
-			"version": "v1.16.1",
-			"versionExact": "v1.16.1"
->>>>>>> 9a006ea2
+			"revision": "130ebb7dc1d6b5a940198b47642fc8b20936a65d",
+			"revisionTime": "2018-12-06T20:26:46Z",
+			"version": "v1.16.1",
+			"versionExact": "v1.16.1"
 		},
 		{
 			"checksumSHA1": "wh6fVoBiexEfvvy9KjVlyNvResA=",
 			"path": "github.com/aws/aws-sdk-go/service/securityhub",
-<<<<<<< HEAD
-			"revision": "8e2c30c1f0ce88ba42eff973f07ee5ebe521f1ee",
-			"revisionTime": "2018-12-05T22:25:26Z",
-			"version": "v1.16.0",
-			"versionExact": "v1.16.0"
-=======
-			"revision": "130ebb7dc1d6b5a940198b47642fc8b20936a65d",
-			"revisionTime": "2018-12-06T20:26:46Z",
-			"version": "v1.16.1",
-			"versionExact": "v1.16.1"
->>>>>>> 9a006ea2
+			"revision": "130ebb7dc1d6b5a940198b47642fc8b20936a65d",
+			"revisionTime": "2018-12-06T20:26:46Z",
+			"version": "v1.16.1",
+			"versionExact": "v1.16.1"
 		},
 		{
 			"checksumSHA1": "2Bt4SFDkTm4tmJDzDRTkIFymxa4=",
 			"path": "github.com/aws/aws-sdk-go/service/serverlessapplicationrepository",
-<<<<<<< HEAD
-			"revision": "8e2c30c1f0ce88ba42eff973f07ee5ebe521f1ee",
-			"revisionTime": "2018-12-05T22:25:26Z",
-			"version": "v1.16.0",
-			"versionExact": "v1.16.0"
-=======
-			"revision": "130ebb7dc1d6b5a940198b47642fc8b20936a65d",
-			"revisionTime": "2018-12-06T20:26:46Z",
-			"version": "v1.16.1",
-			"versionExact": "v1.16.1"
->>>>>>> 9a006ea2
+			"revision": "130ebb7dc1d6b5a940198b47642fc8b20936a65d",
+			"revisionTime": "2018-12-06T20:26:46Z",
+			"version": "v1.16.1",
+			"versionExact": "v1.16.1"
 		},
 		{
 			"checksumSHA1": "w8ynCOujLf8oczfHZYANmbGE17c=",
 			"path": "github.com/aws/aws-sdk-go/service/servicecatalog",
-<<<<<<< HEAD
-			"revision": "8e2c30c1f0ce88ba42eff973f07ee5ebe521f1ee",
-			"revisionTime": "2018-12-05T22:25:26Z",
-			"version": "v1.16.0",
-			"versionExact": "v1.16.0"
-=======
-			"revision": "130ebb7dc1d6b5a940198b47642fc8b20936a65d",
-			"revisionTime": "2018-12-06T20:26:46Z",
-			"version": "v1.16.1",
-			"versionExact": "v1.16.1"
->>>>>>> 9a006ea2
+			"revision": "130ebb7dc1d6b5a940198b47642fc8b20936a65d",
+			"revisionTime": "2018-12-06T20:26:46Z",
+			"version": "v1.16.1",
+			"versionExact": "v1.16.1"
 		},
 		{
 			"checksumSHA1": "ffyD9ZZ3+NySwIl/70sCHQNQa90=",
 			"path": "github.com/aws/aws-sdk-go/service/servicediscovery",
-<<<<<<< HEAD
-			"revision": "8e2c30c1f0ce88ba42eff973f07ee5ebe521f1ee",
-			"revisionTime": "2018-12-05T22:25:26Z",
-			"version": "v1.16.0",
-			"versionExact": "v1.16.0"
-=======
-			"revision": "130ebb7dc1d6b5a940198b47642fc8b20936a65d",
-			"revisionTime": "2018-12-06T20:26:46Z",
-			"version": "v1.16.1",
-			"versionExact": "v1.16.1"
->>>>>>> 9a006ea2
+			"revision": "130ebb7dc1d6b5a940198b47642fc8b20936a65d",
+			"revisionTime": "2018-12-06T20:26:46Z",
+			"version": "v1.16.1",
+			"versionExact": "v1.16.1"
 		},
 		{
 			"checksumSHA1": "pq0s/7ZYvscjU6DHFxrasIIcu/o=",
 			"path": "github.com/aws/aws-sdk-go/service/ses",
-<<<<<<< HEAD
-			"revision": "8e2c30c1f0ce88ba42eff973f07ee5ebe521f1ee",
-			"revisionTime": "2018-12-05T22:25:26Z",
-			"version": "v1.16.0",
-			"versionExact": "v1.16.0"
-=======
-			"revision": "130ebb7dc1d6b5a940198b47642fc8b20936a65d",
-			"revisionTime": "2018-12-06T20:26:46Z",
-			"version": "v1.16.1",
-			"versionExact": "v1.16.1"
->>>>>>> 9a006ea2
+			"revision": "130ebb7dc1d6b5a940198b47642fc8b20936a65d",
+			"revisionTime": "2018-12-06T20:26:46Z",
+			"version": "v1.16.1",
+			"versionExact": "v1.16.1"
 		},
 		{
 			"checksumSHA1": "meSzJMalxiCHurBvWU6SceZquIk=",
 			"path": "github.com/aws/aws-sdk-go/service/sfn",
-<<<<<<< HEAD
-			"revision": "8e2c30c1f0ce88ba42eff973f07ee5ebe521f1ee",
-			"revisionTime": "2018-12-05T22:25:26Z",
-			"version": "v1.16.0",
-			"versionExact": "v1.16.0"
-=======
-			"revision": "130ebb7dc1d6b5a940198b47642fc8b20936a65d",
-			"revisionTime": "2018-12-06T20:26:46Z",
-			"version": "v1.16.1",
-			"versionExact": "v1.16.1"
->>>>>>> 9a006ea2
+			"revision": "130ebb7dc1d6b5a940198b47642fc8b20936a65d",
+			"revisionTime": "2018-12-06T20:26:46Z",
+			"version": "v1.16.1",
+			"versionExact": "v1.16.1"
 		},
 		{
 			"checksumSHA1": "g6KVAXiGpvaHGM6bOf5OBkvWRb4=",
 			"path": "github.com/aws/aws-sdk-go/service/simpledb",
-<<<<<<< HEAD
-			"revision": "8e2c30c1f0ce88ba42eff973f07ee5ebe521f1ee",
-			"revisionTime": "2018-12-05T22:25:26Z",
-			"version": "v1.16.0",
-			"versionExact": "v1.16.0"
-=======
-			"revision": "130ebb7dc1d6b5a940198b47642fc8b20936a65d",
-			"revisionTime": "2018-12-06T20:26:46Z",
-			"version": "v1.16.1",
-			"versionExact": "v1.16.1"
->>>>>>> 9a006ea2
+			"revision": "130ebb7dc1d6b5a940198b47642fc8b20936a65d",
+			"revisionTime": "2018-12-06T20:26:46Z",
+			"version": "v1.16.1",
+			"versionExact": "v1.16.1"
 		},
 		{
 			"checksumSHA1": "JSC6tm9PRJeTbbiH9KHyc4PgwNY=",
 			"path": "github.com/aws/aws-sdk-go/service/sns",
-<<<<<<< HEAD
-			"revision": "8e2c30c1f0ce88ba42eff973f07ee5ebe521f1ee",
-			"revisionTime": "2018-12-05T22:25:26Z",
-			"version": "v1.16.0",
-			"versionExact": "v1.16.0"
-=======
-			"revision": "130ebb7dc1d6b5a940198b47642fc8b20936a65d",
-			"revisionTime": "2018-12-06T20:26:46Z",
-			"version": "v1.16.1",
-			"versionExact": "v1.16.1"
->>>>>>> 9a006ea2
+			"revision": "130ebb7dc1d6b5a940198b47642fc8b20936a65d",
+			"revisionTime": "2018-12-06T20:26:46Z",
+			"version": "v1.16.1",
+			"versionExact": "v1.16.1"
 		},
 		{
 			"checksumSHA1": "0XpFXAyOM1P8x4bt31Z222ki3tk=",
 			"path": "github.com/aws/aws-sdk-go/service/sqs",
-<<<<<<< HEAD
-			"revision": "8e2c30c1f0ce88ba42eff973f07ee5ebe521f1ee",
-			"revisionTime": "2018-12-05T22:25:26Z",
-			"version": "v1.16.0",
-			"versionExact": "v1.16.0"
-=======
-			"revision": "130ebb7dc1d6b5a940198b47642fc8b20936a65d",
-			"revisionTime": "2018-12-06T20:26:46Z",
-			"version": "v1.16.1",
-			"versionExact": "v1.16.1"
->>>>>>> 9a006ea2
+			"revision": "130ebb7dc1d6b5a940198b47642fc8b20936a65d",
+			"revisionTime": "2018-12-06T20:26:46Z",
+			"version": "v1.16.1",
+			"versionExact": "v1.16.1"
 		},
 		{
 			"checksumSHA1": "DGKPZMwtDrpxlK3d9Tpz1sYUX8g=",
 			"path": "github.com/aws/aws-sdk-go/service/ssm",
-<<<<<<< HEAD
-			"revision": "8e2c30c1f0ce88ba42eff973f07ee5ebe521f1ee",
-			"revisionTime": "2018-12-05T22:25:26Z",
-			"version": "v1.16.0",
-			"versionExact": "v1.16.0"
-=======
-			"revision": "130ebb7dc1d6b5a940198b47642fc8b20936a65d",
-			"revisionTime": "2018-12-06T20:26:46Z",
-			"version": "v1.16.1",
-			"versionExact": "v1.16.1"
->>>>>>> 9a006ea2
+			"revision": "130ebb7dc1d6b5a940198b47642fc8b20936a65d",
+			"revisionTime": "2018-12-06T20:26:46Z",
+			"version": "v1.16.1",
+			"versionExact": "v1.16.1"
 		},
 		{
 			"checksumSHA1": "SpMuPA0iLaKQkbrFBSyX6dxuAsk=",
 			"path": "github.com/aws/aws-sdk-go/service/storagegateway",
-<<<<<<< HEAD
-			"revision": "8e2c30c1f0ce88ba42eff973f07ee5ebe521f1ee",
-			"revisionTime": "2018-12-05T22:25:26Z",
-			"version": "v1.16.0",
-			"versionExact": "v1.16.0"
-=======
-			"revision": "130ebb7dc1d6b5a940198b47642fc8b20936a65d",
-			"revisionTime": "2018-12-06T20:26:46Z",
-			"version": "v1.16.1",
-			"versionExact": "v1.16.1"
->>>>>>> 9a006ea2
+			"revision": "130ebb7dc1d6b5a940198b47642fc8b20936a65d",
+			"revisionTime": "2018-12-06T20:26:46Z",
+			"version": "v1.16.1",
+			"versionExact": "v1.16.1"
 		},
 		{
 			"checksumSHA1": "35a/vm5R/P68l/hQD55GqviO6bg=",
 			"path": "github.com/aws/aws-sdk-go/service/sts",
-<<<<<<< HEAD
-			"revision": "8e2c30c1f0ce88ba42eff973f07ee5ebe521f1ee",
-			"revisionTime": "2018-12-05T22:25:26Z",
-			"version": "v1.16.0",
-			"versionExact": "v1.16.0"
-=======
-			"revision": "130ebb7dc1d6b5a940198b47642fc8b20936a65d",
-			"revisionTime": "2018-12-06T20:26:46Z",
-			"version": "v1.16.1",
-			"versionExact": "v1.16.1"
->>>>>>> 9a006ea2
+			"revision": "130ebb7dc1d6b5a940198b47642fc8b20936a65d",
+			"revisionTime": "2018-12-06T20:26:46Z",
+			"version": "v1.16.1",
+			"versionExact": "v1.16.1"
 		},
 		{
 			"checksumSHA1": "hTDzNXqoUUS81wwttkD8My6MstI=",
 			"path": "github.com/aws/aws-sdk-go/service/swf",
-<<<<<<< HEAD
-			"revision": "8e2c30c1f0ce88ba42eff973f07ee5ebe521f1ee",
-			"revisionTime": "2018-12-05T22:25:26Z",
-			"version": "v1.16.0",
-			"versionExact": "v1.16.0"
-=======
-			"revision": "130ebb7dc1d6b5a940198b47642fc8b20936a65d",
-			"revisionTime": "2018-12-06T20:26:46Z",
-			"version": "v1.16.1",
-			"versionExact": "v1.16.1"
->>>>>>> 9a006ea2
+			"revision": "130ebb7dc1d6b5a940198b47642fc8b20936a65d",
+			"revisionTime": "2018-12-06T20:26:46Z",
+			"version": "v1.16.1",
+			"versionExact": "v1.16.1"
 		},
 		{
 			"checksumSHA1": "/UNxFPwByzFnHgk1SBy223I86v8=",
 			"path": "github.com/aws/aws-sdk-go/service/transfer",
-<<<<<<< HEAD
-			"revision": "8e2c30c1f0ce88ba42eff973f07ee5ebe521f1ee",
-			"revisionTime": "2018-12-05T22:25:26Z",
-			"version": "v1.16.0",
-			"versionExact": "v1.16.0"
-=======
-			"revision": "130ebb7dc1d6b5a940198b47642fc8b20936a65d",
-			"revisionTime": "2018-12-06T20:26:46Z",
-			"version": "v1.16.1",
-			"versionExact": "v1.16.1"
->>>>>>> 9a006ea2
+			"revision": "130ebb7dc1d6b5a940198b47642fc8b20936a65d",
+			"revisionTime": "2018-12-06T20:26:46Z",
+			"version": "v1.16.1",
+			"versionExact": "v1.16.1"
 		},
 		{
 			"checksumSHA1": "PR55l/umJd2tTXH03wDMA65g1gA=",
 			"path": "github.com/aws/aws-sdk-go/service/waf",
-<<<<<<< HEAD
-			"revision": "8e2c30c1f0ce88ba42eff973f07ee5ebe521f1ee",
-			"revisionTime": "2018-12-05T22:25:26Z",
-			"version": "v1.16.0",
-			"versionExact": "v1.16.0"
-=======
-			"revision": "130ebb7dc1d6b5a940198b47642fc8b20936a65d",
-			"revisionTime": "2018-12-06T20:26:46Z",
-			"version": "v1.16.1",
-			"versionExact": "v1.16.1"
->>>>>>> 9a006ea2
+			"revision": "130ebb7dc1d6b5a940198b47642fc8b20936a65d",
+			"revisionTime": "2018-12-06T20:26:46Z",
+			"version": "v1.16.1",
+			"versionExact": "v1.16.1"
 		},
 		{
 			"checksumSHA1": "5bs2RlDPqtt8li74YjPOfHRhtdg=",
 			"path": "github.com/aws/aws-sdk-go/service/wafregional",
-<<<<<<< HEAD
-			"revision": "8e2c30c1f0ce88ba42eff973f07ee5ebe521f1ee",
-			"revisionTime": "2018-12-05T22:25:26Z",
-			"version": "v1.16.0",
-			"versionExact": "v1.16.0"
-=======
-			"revision": "130ebb7dc1d6b5a940198b47642fc8b20936a65d",
-			"revisionTime": "2018-12-06T20:26:46Z",
-			"version": "v1.16.1",
-			"versionExact": "v1.16.1"
->>>>>>> 9a006ea2
+			"revision": "130ebb7dc1d6b5a940198b47642fc8b20936a65d",
+			"revisionTime": "2018-12-06T20:26:46Z",
+			"version": "v1.16.1",
+			"versionExact": "v1.16.1"
 		},
 		{
 			"checksumSHA1": "W1X4wTHwuje5bjenIJZtMCOZG8E=",
 			"path": "github.com/aws/aws-sdk-go/service/workspaces",
-<<<<<<< HEAD
-			"revision": "8e2c30c1f0ce88ba42eff973f07ee5ebe521f1ee",
-			"revisionTime": "2018-12-05T22:25:26Z",
-			"version": "v1.16.0",
-			"versionExact": "v1.16.0"
-=======
-			"revision": "130ebb7dc1d6b5a940198b47642fc8b20936a65d",
-			"revisionTime": "2018-12-06T20:26:46Z",
-			"version": "v1.16.1",
-			"versionExact": "v1.16.1"
->>>>>>> 9a006ea2
+			"revision": "130ebb7dc1d6b5a940198b47642fc8b20936a65d",
+			"revisionTime": "2018-12-06T20:26:46Z",
+			"version": "v1.16.1",
+			"versionExact": "v1.16.1"
 		},
 		{
 			"checksumSHA1": "yBBHqv7DvZNsZdF00SO8PbEQAKU=",
